--- conflicted
+++ resolved
@@ -73,12 +73,7 @@
 
 void handle_loops(RTLIL::Design *design, RTLIL::Module *module)
 {
-<<<<<<< HEAD
-	// FIXME: Do not run on all modules in design!?!
-	Pass::call(design, "scc -set_attr abc_scc_id {} % w:*");
-=======
-	Pass::call(design, "scc -set_attr abc9_scc_id {}");
->>>>>>> aae2b9fd
+	Pass::call(design, "scc -set_attr abc9_scc_id {} % w:*");
 
 	// For every unique SCC found, (arbitrarily) find the first
 	// cell in the component, and select (and mark) all its output
@@ -568,7 +563,7 @@
 			}
 
 			RTLIL::Module* box_module = design->module(mapped_cell->type);
-			auto abc_flop = box_module && box_module->attributes.count("\\abc9_flop");
+			auto abc9_flop = box_module && box_module->attributes.count("\\abc9_flop");
 			for (auto &conn : mapped_cell->connections()) {
 				RTLIL::SigSpec newsig;
 				for (auto c : conn.second.chunks()) {
@@ -581,7 +576,7 @@
 				}
 				cell->setPort(conn.first, newsig);
 
-				if (!abc_flop) {
+				if (!abc9_flop) {
 					if (cell->input(conn.first)) {
 						for (auto i : newsig)
 							bit2sinks[i].push_back(cell);
@@ -1070,11 +1065,7 @@
 
 		for (auto module : design->selected_modules())
 		{
-<<<<<<< HEAD
-			if (module->attributes.count(ID(abc_box_id)))
-=======
-			if (mod->attributes.count(ID(abc9_box_id)))
->>>>>>> aae2b9fd
+			if (module->attributes.count(ID(abc9_box_id)))
 				continue;
 
 			if (module->processes.size() > 0) {
