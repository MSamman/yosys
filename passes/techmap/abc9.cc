--- conflicted
+++ resolved
@@ -307,18 +307,12 @@
 	for (size_t pos = abc9_script.find("{W}"); pos != std::string::npos; pos = abc9_script.find("{W}", pos))
 		abc9_script = abc9_script.substr(0, pos) + wire_delay + abc9_script.substr(pos+3);
 
-<<<<<<< HEAD
+	if (nomfs)
+		for (size_t pos = abc9_script.find("&mfs"); pos != std::string::npos; pos = abc9_script.find("&mfs", pos))
+			abc9_script = abc9_script.erase(pos, strlen("&mfs"));
+
 	abc9_script += stringf("; &write %s/output.aig", tempdir_name.c_str());
 	abc9_script = add_echos_to_abc9_cmd(abc9_script);
-=======
-	if (nomfs)
-		for (size_t pos = abc_script.find("&mfs"); pos != std::string::npos; pos = abc_script.find("&mfs", pos))
-			abc_script = abc_script.erase(pos, strlen("&mfs"));
-
-
-	abc_script += stringf("; &write %s/output.aig", tempdir_name.c_str());
-	abc_script = add_echos_to_abc_cmd(abc_script);
->>>>>>> 0acc51c3
 
 	for (size_t i = 0; i+1 < abc9_script.size(); i++)
 		if (abc9_script[i] == ';' && abc9_script[i+1] == ' ')
@@ -1088,18 +1082,7 @@
 				continue;
 			}
 
-<<<<<<< HEAD
 			SigMap assign_map(module);
-=======
-			assign_map.set(mod);
-
-			if (!dff_mode || !clk_str.empty()) {
-				abc9_module(design, mod, script_file, exe_file, cleanup, lut_costs, dff_mode, clk_str, keepff,
-						delay_target, lutin_shared, fast_mode, show_tempdir,
-						box_file, lut_file, wire_delay, box_lookup, nomfs);
-				continue;
-			}
->>>>>>> 0acc51c3
 
 			CellTypes ct(design);
 
@@ -1267,12 +1250,8 @@
 				sel.selected_members[module->name] = std::move(it.second);
 				abc9_module(design, module, script_file, exe_file, cleanup, lut_costs, false, "$",
 						keepff, delay_target, lutin_shared, fast_mode, show_tempdir,
-<<<<<<< HEAD
-						box_file, lut_file, wire_delay, box_lookup);
-=======
 						box_file, lut_file, wire_delay, box_lookup, nomfs);
 				assign_map.set(mod);
->>>>>>> 0acc51c3
 			}
 			design->selection_stack.pop_back();
 			design->selected_active_module.clear();
