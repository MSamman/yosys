/*
 *  yosys -- Yosys Open SYnthesis Suite
 *
 *  Copyright (C) 2012  Clifford Wolf <clifford@clifford.at>
 *
 *  Permission to use, copy, modify, and/or distribute this software for any
 *  purpose with or without fee is hereby granted, provided that the above
 *  copyright notice and this permission notice appear in all copies.
 *
 *  THE SOFTWARE IS PROVIDED "AS IS" AND THE AUTHOR DISCLAIMS ALL WARRANTIES
 *  WITH REGARD TO THIS SOFTWARE INCLUDING ALL IMPLIED WARRANTIES OF
 *  MERCHANTABILITY AND FITNESS. IN NO EVENT SHALL THE AUTHOR BE LIABLE FOR
 *  ANY SPECIAL, DIRECT, INDIRECT, OR CONSEQUENTIAL DAMAGES OR ANY DAMAGES
 *  WHATSOEVER RESULTING FROM LOSS OF USE, DATA OR PROFITS, WHETHER IN AN
 *  ACTION OF CONTRACT, NEGLIGENCE OR OTHER TORTIOUS ACTION, ARISING OUT OF
 *  OR IN CONNECTION WITH THE USE OR PERFORMANCE OF THIS SOFTWARE.
 *
 *  ---
 *
 *  This is the AST frontend library.
 *
 *  The AST frontend library is not a frontend on it's own but provides a
 *  generic abstract syntax tree (AST) abstraction for HDL code and can be
 *  used by HDL frontends. See "ast.h" for an overview of the API and the
 *  Verilog frontend for an usage example.
 *
 */

#include "kernel/log.h"
#include "libs/sha1/sha1.h"
#include "frontends/verilog/verilog_frontend.h"
#include "ast.h"

#include <sstream>
#include <stdarg.h>
#include <stdlib.h>
#include <math.h>

YOSYS_NAMESPACE_BEGIN

using namespace AST;
using namespace AST_INTERNAL;

// Process a format string and arguments for $display, $write, $sprintf, etc

std::string AstNode::process_format_str(const std::string &sformat, int next_arg, int stage, int width_hint, bool sign_hint) {
	// Other arguments are placeholders. Process the string as we go through it
	std::string sout;
	for (size_t i = 0; i < sformat.length(); i++)
	{
		// format specifier
		if (sformat[i] == '%')
		{
			// If there's no next character, that's a problem
			if (i+1 >= sformat.length())
				log_file_error(filename, location.first_line, "System task `%s' called with `%%' at end of string.\n", str.c_str());

			char cformat = sformat[++i];

			// %% is special, does not need a matching argument
			if (cformat == '%')
			{
				sout += '%';
				continue;
			}

			bool got_len = false;
			bool got_zlen = false;
			int len_value = 0;

			while ('0' <= cformat && cformat <= '9')
			{
				if (!got_len && cformat == '0')
					got_zlen = true;

				got_len = true;
				len_value = 10*len_value + (cformat - '0');

				cformat = sformat[++i];
			}

			// Simplify the argument
			AstNode *node_arg = nullptr;

			// Everything from here on depends on the format specifier
			switch (cformat)
			{
				case 's':
				case 'S':
				case 'd':
				case 'D':
					if (got_len)
						goto unsupported_format;
					YS_FALLTHROUGH
				case 'x':
				case 'X':
					if (next_arg >= GetSize(children))
						log_file_error(filename, location.first_line, "Missing argument for %%%c format specifier in system task `%s'.\n",
								cformat, str.c_str());

					node_arg = children[next_arg++];
					while (node_arg->simplify(true, false, false, stage, width_hint, sign_hint, false)) { }
					if (node_arg->type != AST_CONSTANT)
						log_file_error(filename, location.first_line, "Failed to evaluate system task `%s' with non-constant argument.\n", str.c_str());
					break;

				case 'm':
				case 'M':
					if (got_len)
						goto unsupported_format;
					break;

				default:
				unsupported_format:
					log_file_error(filename, location.first_line, "System task `%s' called with invalid/unsupported format specifier.\n", str.c_str());
					break;
			}

			switch (cformat)
			{
				case 's':
				case 'S':
					sout += node_arg->bitsAsConst().decode_string();
					break;

				case 'd':
				case 'D':
					sout += stringf("%d", node_arg->bitsAsConst().as_int());
					break;

				case 'x':
				case 'X':
					{
						Const val = node_arg->bitsAsConst();

						while (GetSize(val) % 4 != 0)
							val.bits.push_back(State::S0);

						int len = GetSize(val) / 4;
						for (int i = len; i < len_value; i++)
							sout += got_zlen ? '0' : ' ';

						for (int i = len-1; i >= 0; i--) {
							Const digit = val.extract(4*i, 4);
							if (digit.is_fully_def())
								sout += stringf(cformat == 'x' ? "%x" : "%X", digit.as_int());
							else
								sout += cformat == 'x' ? "x" : "X";
						}
					}
					break;

				case 'm':
				case 'M':
					sout += log_id(current_module->name);
					break;

				default:
					log_abort();
			}
		}

		// not a format specifier
		else
			sout += sformat[i];
	}
	return sout;
}


void AstNode::annotateTypedEnums(AstNode *template_node)
{
	//check if enum
	if (template_node->attributes.count(ID::enum_type)) {
		//get reference to enum node:
		std::string enum_type = template_node->attributes[ID::enum_type]->str.c_str();
		//			log("enum_type=%s (count=%lu)\n", enum_type.c_str(), current_scope.count(enum_type));
		//			log("current scope:\n");
		//			for (auto &it : current_scope)
		//				log("  %s\n", it.first.c_str());
		log_assert(current_scope.count(enum_type) == 1);
		AstNode *enum_node = current_scope.at(enum_type);
		log_assert(enum_node->type == AST_ENUM);
		//get width from 1st enum item:
		log_assert(enum_node->children.size() >= 1);
		AstNode *enum_item0 = enum_node->children[0];
		log_assert(enum_item0->type == AST_ENUM_ITEM);
		int width;
		if (!enum_item0->range_valid)
			width = 1;
		else if (enum_item0->range_swapped)
			width = enum_item0->range_right - enum_item0->range_left + 1;
		else
			width = enum_item0->range_left - enum_item0->range_right + 1;
		log_assert(width > 0);
		//add declared enum items:
		for (auto enum_item : enum_node->children){
			log_assert(enum_item->type == AST_ENUM_ITEM);
			//get is_signed
			bool is_signed;
			if (enum_item->children.size() == 1){
				is_signed = false;
			} else if (enum_item->children.size() == 2){
				log_assert(enum_item->children[1]->type == AST_RANGE);
				is_signed = enum_item->children[1]->is_signed;
			} else {
				log_error("enum_item children size==%lu, expected 1 or 2 for %s (%s)\n",
						  enum_item->children.size(),
						  enum_item->str.c_str(), enum_node->str.c_str()
				);
			}
			//start building attribute string
			std::string enum_item_str = "\\enum_value_";
			//get enum item value
			if(enum_item->children[0]->type != AST_CONSTANT){
				log_error("expected const, got %s for %s (%s)\n",
						  type2str(enum_item->children[0]->type).c_str(),
						  enum_item->str.c_str(), enum_node->str.c_str()
						);
			}
			RTLIL::Const val = enum_item->children[0]->bitsAsConst(width, is_signed);
			enum_item_str.append(val.as_string());
			//set attribute for available val to enum item name mappings
			attributes[enum_item_str.c_str()] = mkconst_str(enum_item->str);
		}
	}
}

static bool name_has_dot(const std::string &name, std::string &struct_name)
{
	// check if plausible struct member name \sss.mmm
	std::string::size_type pos;
	if (name.substr(0, 1) == "\\" && (pos = name.find('.', 0)) != std::string::npos) {
		struct_name = name.substr(0, pos);
		return true;
	}
	return false;
}

static AstNode *make_range(int left, int right, bool is_signed = false)
{
	// generate a pre-validated range node for a fixed signal range.
	auto range = new AstNode(AST_RANGE);
	range->range_left = left;
	range->range_right = right;
	range->range_valid = true;
	range->children.push_back(AstNode::mkconst_int(left, true));
	range->children.push_back(AstNode::mkconst_int(right, true));
	range->is_signed = is_signed;
	return range;
}

static int range_width(AstNode *node, AstNode *rnode)
{
	log_assert(rnode->type==AST_RANGE);
	if (!rnode->range_valid) {
		log_file_error(node->filename, node->location.first_line, "Size must be constant in packed struct/union member %s\n", node->str.c_str());

	}
	// note: range swapping has already been checked for
	return rnode->range_left - rnode->range_right + 1;
}

[[noreturn]] static void struct_array_packing_error(AstNode *node)
{
	log_file_error(node->filename, node->location.first_line, "Unpacked array in packed struct/union member %s\n", node->str.c_str());
}

static void save_struct_array_width(AstNode *node, int width)
{
	// stash the stride for the array
	node->multirange_dimensions.push_back(width);

}

static int get_struct_array_width(AstNode *node)
{
	// the stride for the array, 1 if not an array
	return (node->multirange_dimensions.empty() ? 1 : node->multirange_dimensions.back());

}

static int size_packed_struct(AstNode *snode, int base_offset)
{
	// Struct members will be laid out in the structure contiguously from left to right.
	// Union members all have zero offset from the start of the union.
	// Determine total packed size and assign offsets.  Store these in the member node.
	bool is_union = (snode->type == AST_UNION);
	int offset = 0;
	int packed_width = -1;
	// examine members from last to first
	for (auto it = snode->children.rbegin(); it != snode->children.rend(); ++it) {
		auto node = *it;
		int width;
		if (node->type == AST_STRUCT || node->type == AST_UNION) {
			// embedded struct or union
			width = size_packed_struct(node, base_offset + offset);
		}
		else {
			log_assert(node->type == AST_STRUCT_ITEM);
			if (node->children.size() > 0 && node->children[0]->type == AST_RANGE) {
				// member width e.g. bit [7:0] a
				width = range_width(node, node->children[0]);
				if (node->children.size() == 2) {
					if (node->children[1]->type == AST_RANGE) {
						// unpacked array e.g. bit [63:0] a [0:3]
						auto rnode = node->children[1];
						int array_count = range_width(node, rnode);
						if (array_count == 1) {
							// C-type array size e.g. bit [63:0] a [4]
							array_count = rnode->range_left;
						}
						save_struct_array_width(node, width);
						width *= array_count;
					}
					else {
						// array element must be single bit for a packed array
						struct_array_packing_error(node);
					}
				}
				// range nodes are now redundant
				node->children.clear();
			}
			else if (node->children.size() == 1 && node->children[0]->type == AST_MULTIRANGE) {
				// packed 2D array, e.g. bit [3:0][63:0] a
				auto rnode = node->children[0];
				if (rnode->children.size() != 2) {
					// packed arrays can only be 2D
					struct_array_packing_error(node);
				}
				int array_count = range_width(node, rnode->children[0]);
				width = range_width(node, rnode->children[1]);
				save_struct_array_width(node, width);
				width *= array_count;
				// range nodes are now redundant
				node->children.clear();
			}
			else if (node->range_left < 0) {
				// 1 bit signal: bit, logic or reg
				width = 1;
			}
			else {
				// already resolved and compacted
				width = node->range_left - node->range_right + 1;
			}
			if (is_union) {
				node->range_right = base_offset;
				node->range_left = base_offset + width - 1;
			}
			else {
				node->range_right = base_offset + offset;
				node->range_left = base_offset + offset + width - 1;
			}
			node->range_valid = true;
		}
		if (is_union) {
			// check that all members have the same size
			if (packed_width == -1) {
				// first member
				packed_width = width;
			}
			else {
				if (packed_width != width) {

					log_file_error(node->filename, node->location.first_line, "member %s of a packed union has %d bits, expecting %d\n", node->str.c_str(), width, packed_width);
				}
			}
		}
		else {
			offset += width;
		}
	}
	return (is_union ? packed_width : offset);
}

[[noreturn]] static void struct_op_error(AstNode *node)
{
	log_file_error(node->filename, node->location.first_line, "Unsupported operation for struct/union member %s\n", node->str.c_str()+1);
}

static AstNode *node_int(int ival)
{
	// maybe mkconst_int should have default values for the common integer case
	return AstNode::mkconst_int(ival, true, 32);
}

static AstNode *offset_indexed_range(int offset_right, int stride, AstNode *left_expr, AstNode *right_expr)
{
	// adjust the range expressions to add an offset into the struct
	// and maybe index using an array stride
	auto left  = left_expr->clone();
	auto right = right_expr->clone();
	if (stride == 1) {
		// just add the offset
		left  = new AstNode(AST_ADD, node_int(offset_right), left);
		right = new AstNode(AST_ADD, node_int(offset_right), right);
	}
	else {
		// newleft = offset_right - 1 + (left + 1) * stride
		left  = new AstNode(AST_ADD, new AstNode(AST_SUB, node_int(offset_right), node_int(1)),
				new AstNode(AST_MUL, node_int(stride), new AstNode(AST_ADD, left, node_int(1))));
		// newright = offset_right + right * stride
		right = new AstNode(AST_ADD, node_int(offset_right), new AstNode(AST_MUL, right, node_int(stride)));
	}
	return new AstNode(AST_RANGE, left, right);
}

static AstNode *make_struct_member_range(AstNode *node, AstNode *member_node)
{
	// Work out the range in the packed array that corresponds to a struct member
	// taking into account any range operations applicable to the current node
	// such as array indexing or slicing
	int range_left = member_node->range_left;
	int range_right = member_node->range_right;
	if (node->children.empty()) {
		// no range operations apply, return the whole width
	}
	else if (node->children.size() == 1 && node->children[0]->type == AST_RANGE) {
		auto rnode = node->children[0];
		int stride = get_struct_array_width(member_node);
		if (rnode->children.size() == 1) {
			// index e.g. s.a[i]
			return offset_indexed_range(range_right, stride, rnode->children[0], rnode->children[0]);
		}
		else if (rnode->children.size() == 2) {
			// slice e.g. s.a[i:j]
			return offset_indexed_range(range_right, stride, rnode->children[0], rnode->children[1]);
		}
		else {
			struct_op_error(node);
		}
	}
	else {
		// TODO multirange, i.e. bit slice after array index s.a[i][p:q]
		struct_op_error(node);
	}
	return make_range(range_left, range_right);
}

static void add_members_to_scope(AstNode *snode, std::string name)
{
	// add all the members in a struct or union to local scope
	// in case later referenced in assignments
	log_assert(snode->type==AST_STRUCT || snode->type==AST_UNION);
	for (auto *node : snode->children) {
		if (node->type != AST_STRUCT_ITEM) {
			// embedded struct or union
			add_members_to_scope(node, name + "." + node->str);
		}
		else {
			auto member_name = name + "." + node->str;
			current_scope[member_name] = node;
		}
	}
}

static int get_max_offset(AstNode *node)
{
	// get the width from the MS member in the struct
	// as members are laid out from left to right in the packed wire
	log_assert(node->type==AST_STRUCT || node->type==AST_UNION);
	while (node->type != AST_STRUCT_ITEM) {
		node = node->children[0];
	}
	return node->range_left;
}

static AstNode *make_packed_struct(AstNode *template_node, std::string &name)
{
	// create a wire for the packed struct
	auto wnode = new AstNode(AST_WIRE);
	wnode->str = name;
	wnode->is_logic = true;
	wnode->range_valid = true;
	wnode->is_signed = template_node->is_signed;
	int offset = get_max_offset(template_node);
	auto range = make_range(offset, 0);
	wnode->children.push_back(range);
	// make sure this node is the one in scope for this name
	current_scope[name] = wnode;
	// add all the struct members to scope under the wire's name
	add_members_to_scope(template_node, name);
	return wnode;
}

// check if a node or its children contains an assignment to the given variable
static bool node_contains_assignment_to(const AstNode* node, const AstNode* var)
{
	if (node->type == AST_ASSIGN_EQ || node->type == AST_ASSIGN_LE) {
		// current node is iteslf an assignment
		log_assert(node->children.size() >= 2);
		const AstNode* lhs = node->children[0];
		if (lhs->type == AST_IDENTIFIER && lhs->str == var->str)
			return false;
	}
	for (const AstNode* child : node->children) {
		// if this child shadows the given variable
		if (child != var && child->str == var->str && child->type == AST_WIRE)
			break; // skip the remainder of this block/scope
		// depth-first short circuit
		if (!node_contains_assignment_to(child, var))
			return false;
	}
	return true;
}

// convert the AST into a simpler AST that has all parameters substituted by their
// values, unrolled for-loops, expanded generate blocks, etc. when this function
// is done with an AST it can be converted into RTLIL using genRTLIL().
//
// this function also does all name resolving and sets the id2ast member of all
// nodes that link to a different node using names and lexical scoping.
bool AstNode::simplify(bool const_fold, bool at_zero, bool in_lvalue, int stage, int width_hint, bool sign_hint, bool in_param)
{
	static int recursion_counter = 0;
	static bool deep_recursion_warning = false;

	if (recursion_counter++ == 1000 && deep_recursion_warning) {
		log_warning("Deep recursion in AST simplifier.\nDoes this design contain insanely long expressions?\n");
		deep_recursion_warning = false;
	}

	AstNode *newNode = NULL;
	bool did_something = false;

#if 0
	log("-------------\n");
	log("AST simplify[%d] depth %d at %s:%d on %s %p:\n", stage, recursion_counter, filename.c_str(), location.first_line, type2str(type).c_str(), this);
	log("const_fold=%d, at_zero=%d, in_lvalue=%d, stage=%d, width_hint=%d, sign_hint=%d, in_param=%d\n",
			int(const_fold), int(at_zero), int(in_lvalue), int(stage), int(width_hint), int(sign_hint), int(in_param));
	// dumpAst(NULL, "> ");
#endif

	if (stage == 0)
	{
		log_assert(type == AST_MODULE || type == AST_INTERFACE);

		deep_recursion_warning = true;
		while (simplify(const_fold, at_zero, in_lvalue, 1, width_hint, sign_hint, in_param)) { }

		if (!flag_nomem2reg && !get_bool_attribute(ID::nomem2reg))
		{
			dict<AstNode*, pool<std::string>> mem2reg_places;
			dict<AstNode*, uint32_t> mem2reg_candidates, dummy_proc_flags;
			uint32_t flags = flag_mem2reg ? AstNode::MEM2REG_FL_ALL : 0;
			mem2reg_as_needed_pass1(mem2reg_places, mem2reg_candidates, dummy_proc_flags, flags);

			pool<AstNode*> mem2reg_set;
			for (auto &it : mem2reg_candidates)
			{
				AstNode *mem = it.first;
				uint32_t memflags = it.second;
				bool this_nomeminit = flag_nomeminit;
				log_assert((memflags & ~0x00ffff00) == 0);

				if (mem->get_bool_attribute(ID::nomem2reg))
					continue;

				if (mem->get_bool_attribute(ID::nomeminit) || get_bool_attribute(ID::nomeminit))
					this_nomeminit = true;

				if (memflags & AstNode::MEM2REG_FL_FORCED)
					goto silent_activate;

				if (memflags & AstNode::MEM2REG_FL_EQ2)
					goto verbose_activate;

				if (memflags & AstNode::MEM2REG_FL_SET_ASYNC)
					goto verbose_activate;

				if ((memflags & AstNode::MEM2REG_FL_SET_INIT) && (memflags & AstNode::MEM2REG_FL_SET_ELSE) && this_nomeminit)
					goto verbose_activate;

				if (memflags & AstNode::MEM2REG_FL_CMPLX_LHS)
					goto verbose_activate;

				if ((memflags & AstNode::MEM2REG_FL_CONST_LHS) && !(memflags & AstNode::MEM2REG_FL_VAR_LHS))
					goto verbose_activate;

				// log("Note: Not replacing memory %s with list of registers (flags=0x%08lx).\n", mem->str.c_str(), long(memflags));
				continue;

			verbose_activate:
				if (mem2reg_set.count(mem) == 0) {
					std::string message = stringf("Replacing memory %s with list of registers.", mem->str.c_str());
					bool first_element = true;
					for (auto &place : mem2reg_places[it.first]) {
						message += stringf("%s%s", first_element ? " See " : ", ", place.c_str());
						first_element = false;
					}
					log_warning("%s\n", message.c_str());
				}

			silent_activate:
				// log("Note: Replacing memory %s with list of registers (flags=0x%08lx).\n", mem->str.c_str(), long(memflags));
				mem2reg_set.insert(mem);
			}

			for (auto node : mem2reg_set)
			{
				int mem_width, mem_size, addr_bits;
				node->meminfo(mem_width, mem_size, addr_bits);

				int data_range_left = node->children[0]->range_left;
				int data_range_right = node->children[0]->range_right;

				if (node->children[0]->range_swapped)
					std::swap(data_range_left, data_range_right);

				for (int i = 0; i < mem_size; i++) {
					AstNode *reg = new AstNode(AST_WIRE, new AstNode(AST_RANGE,
							mkconst_int(data_range_left, true), mkconst_int(data_range_right, true)));
					reg->str = stringf("%s[%d]", node->str.c_str(), i);
					reg->is_reg = true;
					reg->is_signed = node->is_signed;
					for (auto &it : node->attributes)
						if (it.first != ID::mem2reg)
							reg->attributes.emplace(it.first, it.second->clone());
					reg->filename = node->filename;
					reg->location = node->location;
					children.push_back(reg);
					while (reg->simplify(true, false, false, 1, -1, false, false)) { }
				}
			}

			AstNode *async_block = NULL;
			while (mem2reg_as_needed_pass2(mem2reg_set, this, NULL, async_block)) { }

			vector<AstNode*> delnodes;
			mem2reg_remove(mem2reg_set, delnodes);

			for (auto node : delnodes)
				delete node;
		}

		while (simplify(const_fold, at_zero, in_lvalue, 2, width_hint, sign_hint, in_param)) { }
		recursion_counter--;
		return false;
	}

	current_filename = filename;

	// we do not look inside a task or function
	// (but as soon as a task or function is instantiated we process the generated AST as usual)
	if (type == AST_FUNCTION || type == AST_TASK) {
		recursion_counter--;
		return false;
	}

	// deactivate all calls to non-synthesis system tasks
	// note that $display, $finish, and $stop are used for synthesis-time DRC so they're not in this list
	if ((type == AST_FCALL || type == AST_TCALL) && (str == "$strobe" || str == "$monitor" || str == "$time" ||
			str == "$dumpfile" || str == "$dumpvars" || str == "$dumpon" || str == "$dumpoff" || str == "$dumpall")) {
		log_file_warning(filename, location.first_line, "Ignoring call to system %s %s.\n", type == AST_FCALL ? "function" : "task", str.c_str());
		delete_children();
		str = std::string();
	}

	if ((type == AST_TCALL) && (str == "$display" || str == "$write") && (!current_always || current_always->type != AST_INITIAL)) {
		log_file_warning(filename, location.first_line, "System task `%s' outside initial block is unsupported.\n", str.c_str());
		delete_children();
		str = std::string();
	}

	// print messages if this a call to $display() or $write()
	// This code implements only a small subset of Verilog-2005 $display() format specifiers,
	// but should be good enough for most uses
	if ((type == AST_TCALL) && ((str == "$display") || (str == "$write")))
	{
		int nargs = GetSize(children);
		if (nargs < 1)
			log_file_error(filename, location.first_line, "System task `%s' got %d arguments, expected >= 1.\n",
					str.c_str(), int(children.size()));

		// First argument is the format string
		AstNode *node_string = children[0];
		while (node_string->simplify(true, false, false, stage, width_hint, sign_hint, false)) { }
		if (node_string->type != AST_CONSTANT)
			log_file_error(filename, location.first_line, "Failed to evaluate system task `%s' with non-constant 1st argument.\n", str.c_str());
		std::string sformat = node_string->bitsAsConst().decode_string();
		std::string sout = process_format_str(sformat, 1, stage, width_hint, sign_hint);
		// Finally, print the message (only include a \n for $display, not for $write)
		log("%s", sout.c_str());
		if (str == "$display")
			log("\n");
		delete_children();
		str = std::string();
	}

	// activate const folding if this is anything that must be evaluated statically (ranges, parameters, attributes, etc.)
	if (type == AST_WIRE || type == AST_PARAMETER || type == AST_LOCALPARAM || type == AST_ENUM_ITEM || type == AST_DEFPARAM || type == AST_PARASET || type == AST_RANGE || type == AST_PREFIX || type == AST_TYPEDEF)
		const_fold = true;
	if (type == AST_IDENTIFIER && current_scope.count(str) > 0 && (current_scope[str]->type == AST_PARAMETER || current_scope[str]->type == AST_LOCALPARAM || current_scope[str]->type == AST_ENUM_ITEM))
		const_fold = true;

	// in certain cases a function must be evaluated constant. this is what in_param controls.
	if (type == AST_PARAMETER || type == AST_LOCALPARAM || type == AST_DEFPARAM || type == AST_PARASET || type == AST_PREFIX)
		in_param = true;

	std::map<std::string, AstNode*> backup_scope;

	// create name resolution entries for all objects with names
	// also merge multiple declarations for the same wire (e.g. "output foobar; reg foobar;")
	if (type == AST_MODULE) {
		current_scope.clear();
		std::map<std::string, AstNode*> this_wire_scope;
		for (size_t i = 0; i < children.size(); i++) {
			AstNode *node = children[i];

			if (node->type == AST_WIRE) {
				if (node->children.size() == 1 && node->children[0]->type == AST_RANGE) {
					for (auto c : node->children[0]->children) {
						if (!c->is_simple_const_expr()) {
							if (attributes.count(ID::dynports))
								delete attributes.at(ID::dynports);
							attributes[ID::dynports] = AstNode::mkconst_int(1, true);
						}
					}
				}
				if (this_wire_scope.count(node->str) > 0) {
					AstNode *first_node = this_wire_scope[node->str];
					if (first_node->is_input && node->is_reg)
						goto wires_are_incompatible;
					if (!node->is_input && !node->is_output && node->is_reg && node->children.size() == 0)
						goto wires_are_compatible;
					if (first_node->children.size() == 0 && node->children.size() == 1 && node->children[0]->type == AST_RANGE) {
						AstNode *r = node->children[0];
						if (r->range_valid && r->range_left == 0 && r->range_right == 0) {
							delete r;
							node->children.pop_back();
						}
					}
					if (first_node->children.size() != node->children.size())
						goto wires_are_incompatible;
					for (size_t j = 0; j < node->children.size(); j++) {
						AstNode *n1 = first_node->children[j], *n2 = node->children[j];
						if (n1->type == AST_RANGE && n2->type == AST_RANGE && n1->range_valid && n2->range_valid) {
							if (n1->range_left != n2->range_left)
								goto wires_are_incompatible;
							if (n1->range_right != n2->range_right)
								goto wires_are_incompatible;
						} else if (*n1 != *n2)
							goto wires_are_incompatible;
					}
					if (first_node->range_left != node->range_left)
						goto wires_are_incompatible;
					if (first_node->range_right != node->range_right)
						goto wires_are_incompatible;
					if (first_node->port_id == 0 && (node->is_input || node->is_output))
						goto wires_are_incompatible;
				wires_are_compatible:
					if (node->is_input)
						first_node->is_input = true;
					if (node->is_output)
						first_node->is_output = true;
					if (node->is_reg)
						first_node->is_reg = true;
					if (node->is_logic)
						first_node->is_logic = true;
					if (node->is_signed)
						first_node->is_signed = true;
					for (auto &it : node->attributes) {
						if (first_node->attributes.count(it.first) > 0)
							delete first_node->attributes[it.first];
						first_node->attributes[it.first] = it.second->clone();
					}
					children.erase(children.begin()+(i--));
					did_something = true;
					delete node;
					continue;
				wires_are_incompatible:
					if (stage > 1)
						log_file_error(filename, location.first_line, "Incompatible re-declaration of wire %s.\n", node->str.c_str());
					continue;
				}
				this_wire_scope[node->str] = node;
			}
			// these nodes appear at the top level in a module and can define names
			if (node->type == AST_PARAMETER || node->type == AST_LOCALPARAM || node->type == AST_WIRE || node->type == AST_AUTOWIRE || node->type == AST_GENVAR ||
					node->type == AST_MEMORY || node->type == AST_FUNCTION || node->type == AST_TASK || node->type == AST_DPI_FUNCTION || node->type == AST_CELL ||
					node->type == AST_TYPEDEF) {
				backup_scope[node->str] = current_scope[node->str];
				current_scope[node->str] = node;
			}
			if (node->type == AST_ENUM) {
				current_scope[node->str] = node;
				for (auto enode : node->children) {
					log_assert(enode->type==AST_ENUM_ITEM);
					if (current_scope.count(enode->str) == 0)
						current_scope[enode->str] = enode;
					else
						log_file_error(filename, location.first_line, "enum item %s already exists\n", enode->str.c_str());
				}
			}
		}
		for (size_t i = 0; i < children.size(); i++) {
			AstNode *node = children[i];
			if (node->type == AST_PARAMETER || node->type == AST_LOCALPARAM || node->type == AST_WIRE || node->type == AST_AUTOWIRE || node->type == AST_MEMORY || node->type == AST_TYPEDEF)
				while (node->simplify(true, false, false, 1, -1, false, node->type == AST_PARAMETER || node->type == AST_LOCALPARAM))
					did_something = true;
			if (node->type == AST_ENUM) {
				for (auto enode : node->children){
					log_assert(enode->type==AST_ENUM_ITEM);
					while (node->simplify(true, false, false, 1, -1, false, in_param))
						did_something = true;
				}
			}
		}
	}

	// create name resolution entries for all objects with names
	if (type == AST_PACKAGE) {
		//add names to package scope
		for (size_t i = 0; i < children.size(); i++) {
			AstNode *node = children[i];
			// these nodes appear at the top level in a package and can define names
			if (node->type == AST_PARAMETER || node->type == AST_LOCALPARAM || node->type == AST_TYPEDEF) {
				current_scope[node->str] = node;
			}
			if (node->type == AST_ENUM) {
				current_scope[node->str] = node;
				for (auto enode : node->children) {
					log_assert(enode->type==AST_ENUM_ITEM);
					if (current_scope.count(enode->str) == 0)
						current_scope[enode->str] = enode;
					else
						log_file_error(filename, location.first_line, "enum item %s already exists in package\n", enode->str.c_str());
				}
			}
		}
	}


	auto backup_current_block = current_block;
	auto backup_current_block_child = current_block_child;
	auto backup_current_top_block = current_top_block;
	auto backup_current_always = current_always;
	auto backup_current_always_clocked = current_always_clocked;

	if (type == AST_ALWAYS || type == AST_INITIAL)
	{
		if (current_always != nullptr)
			log_file_error(filename, location.first_line, "Invalid nesting of always blocks and/or initializations.\n");

		current_always = this;
		current_always_clocked = false;

		if (type == AST_ALWAYS)
			for (auto child : children) {
				if (child->type == AST_POSEDGE || child->type == AST_NEGEDGE)
					current_always_clocked = true;
				if (child->type == AST_EDGE && GetSize(child->children) == 1 &&
						child->children[0]->type == AST_IDENTIFIER && child->children[0]->str == "\\$global_clock")
					current_always_clocked = true;
			}
	}

	int backup_width_hint = width_hint;
	bool backup_sign_hint = sign_hint;

	bool detect_width_simple = false;
	bool child_0_is_self_determined = false;
	bool child_1_is_self_determined = false;
	bool child_2_is_self_determined = false;
	bool children_are_self_determined = false;
	bool reset_width_after_children = false;

	switch (type)
	{
	case AST_ASSIGN_EQ:
	case AST_ASSIGN_LE:
	case AST_ASSIGN:
		while (!children[0]->basic_prep && children[0]->simplify(false, false, true, stage, -1, false, in_param) == true)
			did_something = true;
		while (!children[1]->basic_prep && children[1]->simplify(false, false, false, stage, -1, false, in_param) == true)
			did_something = true;
		children[0]->detectSignWidth(backup_width_hint, backup_sign_hint);
		children[1]->detectSignWidth(width_hint, sign_hint);
		width_hint = max(width_hint, backup_width_hint);
		child_0_is_self_determined = true;
		// test only once, before optimizations and memory mappings but after assignment LHS was mapped to an identifier
		if (children[0]->id2ast && !children[0]->was_checked) {
			if ((type == AST_ASSIGN_LE || type == AST_ASSIGN_EQ) && children[0]->id2ast->is_logic)
				children[0]->id2ast->is_reg = true; // if logic type is used in a block asignment
			if ((type == AST_ASSIGN_LE || type == AST_ASSIGN_EQ) && !children[0]->id2ast->is_reg)
				log_warning("wire '%s' is assigned in a block at %s:%d.%d-%d.%d.\n", children[0]->str.c_str(), filename.c_str(), location.first_line, location.first_column, location.last_line, location.last_column);
			if (type == AST_ASSIGN && children[0]->id2ast->is_reg) {
				bool is_rand_reg = false;
				if (children[1]->type == AST_FCALL) {
					if (children[1]->str == "\\$anyconst")
						is_rand_reg = true;
					if (children[1]->str == "\\$anyseq")
						is_rand_reg = true;
					if (children[1]->str == "\\$allconst")
						is_rand_reg = true;
					if (children[1]->str == "\\$allseq")
						is_rand_reg = true;
				}
				if (!is_rand_reg)
					log_warning("reg '%s' is assigned in a continuous assignment at %s:%d.%d-%d.%d.\n", children[0]->str.c_str(), filename.c_str(), location.first_line, location.first_column, location.last_line, location.last_column);
			}
			children[0]->was_checked = true;
		}
		break;

	case AST_STRUCT:
	case AST_UNION:
		if (!basic_prep) {
			for (auto *node : children) {
				// resolve any ranges
				while (!node->basic_prep && node->simplify(true, false, false, stage, -1, false, false)) {
					did_something = true;
				}
			}
			// determine member offsets and widths
			size_packed_struct(this, 0);

			// instance rather than just a type in a typedef or outer struct?
			if (!str.empty() && str[0] == '\\') {
				// instance so add a wire for the packed structure
				auto wnode = make_packed_struct(this, str);
				log_assert(current_ast_mod);
				current_ast_mod->children.push_back(wnode);
			}
			basic_prep = true;
		}
		break;

	case AST_STRUCT_ITEM:
		break;

	case AST_ENUM:
		//log("\nENUM %s: %d child %d\n", str.c_str(), basic_prep, children[0]->basic_prep);
		if (!basic_prep) {
			for (auto item_node : children) {
				while (!item_node->basic_prep && item_node->simplify(false, false, false, stage, -1, false, in_param))
					did_something = true;
			}
			// allocate values (called more than once)
			allocateDefaultEnumValues();
		}
		break;

	case AST_PARAMETER:
	case AST_LOCALPARAM:
		while (!children[0]->basic_prep && children[0]->simplify(false, false, false, stage, -1, false, true) == true)
			did_something = true;
		children[0]->detectSignWidth(width_hint, sign_hint);
		if (children.size() > 1 && children[1]->type == AST_RANGE) {
			while (!children[1]->basic_prep && children[1]->simplify(false, false, false, stage, -1, false, true) == true)
				did_something = true;
			if (!children[1]->range_valid)
				log_file_error(filename, location.first_line, "Non-constant width range on parameter decl.\n");
			width_hint = max(width_hint, children[1]->range_left - children[1]->range_right + 1);
		}
		break;
	case AST_ENUM_ITEM:
		while (!children[0]->basic_prep && children[0]->simplify(false, false, false, stage, -1, false, in_param))
			did_something = true;
		children[0]->detectSignWidth(width_hint, sign_hint);
		if (children.size() > 1 && children[1]->type == AST_RANGE) {
			while (!children[1]->basic_prep && children[1]->simplify(false, false, false, stage, -1, false, in_param))
				did_something = true;
			if (!children[1]->range_valid)
				log_file_error(filename, location.first_line, "Non-constant width range on enum item decl.\n");
			width_hint = max(width_hint, children[1]->range_left - children[1]->range_right + 1);
		}
		break;

	case AST_TO_BITS:
	case AST_TO_SIGNED:
	case AST_TO_UNSIGNED:
	case AST_SELFSZ:
	case AST_CAST_SIZE:
	case AST_CONCAT:
	case AST_REPLICATE:
	case AST_REDUCE_AND:
	case AST_REDUCE_OR:
	case AST_REDUCE_XOR:
	case AST_REDUCE_XNOR:
	case AST_REDUCE_BOOL:
		detect_width_simple = true;
		children_are_self_determined = true;
		break;

	case AST_NEG:
	case AST_BIT_NOT:
	case AST_POS:
	case AST_BIT_AND:
	case AST_BIT_OR:
	case AST_BIT_XOR:
	case AST_BIT_XNOR:
	case AST_ADD:
	case AST_SUB:
	case AST_MUL:
	case AST_DIV:
	case AST_MOD:
		detect_width_simple = true;
		break;

	case AST_SHIFT_LEFT:
	case AST_SHIFT_RIGHT:
	case AST_SHIFT_SLEFT:
	case AST_SHIFT_SRIGHT:
	case AST_POW:
		detect_width_simple = true;
		child_1_is_self_determined = true;
		break;

	case AST_LT:
	case AST_LE:
	case AST_EQ:
	case AST_NE:
	case AST_EQX:
	case AST_NEX:
	case AST_GE:
	case AST_GT:
		width_hint = -1;
		sign_hint = true;
		for (auto child : children) {
			while (!child->basic_prep && child->simplify(false, false, in_lvalue, stage, -1, false, in_param) == true)
				did_something = true;
			child->detectSignWidthWorker(width_hint, sign_hint);
		}
		reset_width_after_children = true;
		break;

	case AST_LOGIC_AND:
	case AST_LOGIC_OR:
	case AST_LOGIC_NOT:
		detect_width_simple = true;
		children_are_self_determined = true;
		break;

	case AST_TERNARY:
		detect_width_simple = true;
		child_0_is_self_determined = true;
		break;

	case AST_MEMRD:
		detect_width_simple = true;
		children_are_self_determined = true;
		break;

	case AST_FCALL:
	case AST_TCALL:
		children_are_self_determined = true;
		break;

	default:
		width_hint = -1;
		sign_hint = false;
	}

	if (detect_width_simple && width_hint < 0) {
		if (type == AST_REPLICATE)
			while (children[0]->simplify(true, false, in_lvalue, stage, -1, false, true) == true)
				did_something = true;
		for (auto child : children)
			while (!child->basic_prep && child->simplify(false, false, in_lvalue, stage, -1, false, in_param) == true)
				did_something = true;
		detectSignWidth(width_hint, sign_hint);
	}

	if (type == AST_FCALL && str == "\\$past")
		detectSignWidth(width_hint, sign_hint);

	if (type == AST_TERNARY) {
		int width_hint_left, width_hint_right;
		bool sign_hint_left, sign_hint_right;
		bool found_real_left, found_real_right;
		children[1]->detectSignWidth(width_hint_left, sign_hint_left, &found_real_left);
		children[2]->detectSignWidth(width_hint_right, sign_hint_right, &found_real_right);
		if (found_real_left || found_real_right) {
			child_1_is_self_determined = true;
			child_2_is_self_determined = true;
		}
	}

	if (type == AST_CONDX && children.size() > 0 && children.at(0)->type == AST_CONSTANT) {
		for (auto &bit : children.at(0)->bits)
			if (bit == State::Sz || bit == State::Sx)
				bit = State::Sa;
	}

	if (type == AST_CONDZ && children.size() > 0 && children.at(0)->type == AST_CONSTANT) {
		for (auto &bit : children.at(0)->bits)
			if (bit == State::Sz)
				bit = State::Sa;
	}

	if (const_fold && type == AST_CASE)
	{
		while (children[0]->simplify(const_fold, at_zero, in_lvalue, stage, width_hint, sign_hint, in_param)) { }
		if (children[0]->type == AST_CONSTANT && children[0]->bits_only_01()) {
			std::vector<AstNode*> new_children;
			new_children.push_back(children[0]);
			for (int i = 1; i < GetSize(children); i++) {
				AstNode *child = children[i];
				log_assert(child->type == AST_COND || child->type == AST_CONDX || child->type == AST_CONDZ);
				for (auto v : child->children) {
					if (v->type == AST_DEFAULT)
						goto keep_const_cond;
					if (v->type == AST_BLOCK)
						continue;
					while (v->simplify(const_fold, at_zero, in_lvalue, stage, width_hint, sign_hint, in_param)) { }
					if (v->type == AST_CONSTANT && v->bits_only_01()) {
						if (v->bits == children[0]->bits) {
							while (i+1 < GetSize(children))
								delete children[++i];
							goto keep_const_cond;
						}
						continue;
					}
					goto keep_const_cond;
				}
				if (0)
			keep_const_cond:
					new_children.push_back(child);
				else
					delete child;
			}
			new_children.swap(children);
		}
	}

	// simplify all children first
	// (iterate by index as e.g. auto wires can add new children in the process)
	for (size_t i = 0; i < children.size(); i++) {
		bool did_something_here = true;
		bool backup_flag_autowire = flag_autowire;
		if ((type == AST_GENFOR || type == AST_FOR) && i >= 3)
			break;
		if ((type == AST_GENIF || type == AST_GENCASE) && i >= 1)
			break;
		if (type == AST_GENBLOCK)
			break;
		if (type == AST_BLOCK && !str.empty())
			break;
		if (type == AST_PREFIX && i >= 1)
			break;
		if (type == AST_DEFPARAM && i == 0)
			flag_autowire = true;
		while (did_something_here && i < children.size()) {
			bool const_fold_here = const_fold, in_lvalue_here = in_lvalue;
			int width_hint_here = width_hint;
			bool sign_hint_here = sign_hint;
			bool in_param_here = in_param;
			if (i == 0 && (type == AST_REPLICATE || type == AST_WIRE))
				const_fold_here = true, in_param_here = true;
			if (i == 0 && (type == AST_GENIF || type == AST_GENCASE))
				in_param_here = true;
			if (i == 1 && (type == AST_FOR || type == AST_GENFOR))
				in_param_here = true;
			if (type == AST_PARAMETER || type == AST_LOCALPARAM)
				const_fold_here = true;
			if (i == 0 && (type == AST_ASSIGN || type == AST_ASSIGN_EQ || type == AST_ASSIGN_LE))
				in_lvalue_here = true;
			if (type == AST_BLOCK) {
				current_block = this;
				current_block_child = children[i];
			}
			if ((type == AST_ALWAYS || type == AST_INITIAL) && children[i]->type == AST_BLOCK)
				current_top_block = children[i];
			if (i == 0 && child_0_is_self_determined)
				width_hint_here = -1, sign_hint_here = false;
			if (i == 1 && child_1_is_self_determined)
				width_hint_here = -1, sign_hint_here = false;
			if (i == 2 && child_2_is_self_determined)
				width_hint_here = -1, sign_hint_here = false;
			if (children_are_self_determined)
				width_hint_here = -1, sign_hint_here = false;
			did_something_here = children[i]->simplify(const_fold_here, at_zero, in_lvalue_here, stage, width_hint_here, sign_hint_here, in_param_here);
			if (did_something_here)
				did_something = true;
		}
		if (stage == 2 && children[i]->type == AST_INITIAL && current_ast_mod != this) {
			current_ast_mod->children.push_back(children[i]);
			children.erase(children.begin() + (i--));
			did_something = true;
		}
		flag_autowire = backup_flag_autowire;
	}
	for (auto &attr : attributes) {
		while (attr.second->simplify(true, false, false, stage, -1, false, true))
			did_something = true;
	}

	if (reset_width_after_children) {
		width_hint = backup_width_hint;
		sign_hint = backup_sign_hint;
		if (width_hint < 0)
			detectSignWidth(width_hint, sign_hint);
	}

	current_block = backup_current_block;
	current_block_child = backup_current_block_child;
	current_top_block = backup_current_top_block;
	current_always = backup_current_always;
	current_always_clocked = backup_current_always_clocked;

	for (auto it = backup_scope.begin(); it != backup_scope.end(); it++) {
		if (it->second == NULL)
			current_scope.erase(it->first);
		else
			current_scope[it->first] = it->second;
	}

	current_filename = filename;

	if (type == AST_MODULE)
		current_scope.clear();

	// convert defparam nodes to cell parameters
	if (type == AST_DEFPARAM && !children.empty())
	{
		if (children[0]->type != AST_IDENTIFIER)
			log_file_error(filename, location.first_line, "Module name in defparam contains non-constant expressions!\n");

		string modname, paramname = children[0]->str;

		size_t pos = paramname.rfind('.');

		while (pos != 0 && pos != std::string::npos)
		{
			modname = paramname.substr(0, pos);

			if (current_scope.count(modname))
				break;

			pos = paramname.rfind('.', pos - 1);
		}

		if (pos == std::string::npos)
			log_file_error(filename, location.first_line, "Can't find object for defparam `%s`!\n", RTLIL::unescape_id(paramname).c_str());

		paramname = "\\" + paramname.substr(pos+1);

		if (current_scope.at(modname)->type != AST_CELL)
			log_file_error(filename, location.first_line, "Defparam argument `%s . %s` does not match a cell!\n",
					RTLIL::unescape_id(modname).c_str(), RTLIL::unescape_id(paramname).c_str());

		AstNode *paraset = new AstNode(AST_PARASET, children[1]->clone(), GetSize(children) > 2 ? children[2]->clone() : NULL);
		paraset->str = paramname;

		AstNode *cell = current_scope.at(modname);
		cell->children.insert(cell->children.begin() + 1, paraset);
		delete_children();
	}

	// resolve typedefs
	if (type == AST_TYPEDEF) {
		log_assert(children.size() == 1);
		auto type_node = children[0];
		log_assert(type_node->type == AST_WIRE || type_node->type == AST_MEMORY || type_node->type == AST_STRUCT || type_node->type == AST_UNION);
		while (type_node->simplify(const_fold, at_zero, in_lvalue, stage, width_hint, sign_hint, in_param)) {
			did_something = true;
		}
		log_assert(!type_node->is_custom_type);
	}

	// resolve types of wires
	if (type == AST_WIRE || type == AST_MEMORY) {
		if (is_custom_type) {
			log_assert(children.size() >= 1);
			log_assert(children[0]->type == AST_WIRETYPE);
			auto type_name = children[0]->str;
			if (!current_scope.count(type_name)) {
				log_file_error(filename, location.first_line, "Unknown identifier `%s' used as type name\n", type_name.c_str());
			}
			AstNode *resolved_type_node = current_scope.at(type_name);
			if (resolved_type_node->type != AST_TYPEDEF)
				log_file_error(filename, location.first_line, "`%s' does not name a type\n", type_name.c_str());
			log_assert(resolved_type_node->children.size() == 1);
			AstNode *template_node = resolved_type_node->children[0];

			// Ensure typedef itself is fully simplified
			while (template_node->simplify(const_fold, at_zero, in_lvalue, stage, width_hint, sign_hint, in_param)) {};

			if (template_node->type == AST_STRUCT || template_node->type == AST_UNION) {
				// replace with wire representing the packed structure
				newNode = make_packed_struct(template_node, str);
				current_scope[str] = this;
				goto apply_newNode;
			}

			// Remove type reference
			delete children[0];
			children.erase(children.begin());

			if (type == AST_WIRE)
				type = template_node->type;
			is_reg = template_node->is_reg;
			is_logic = template_node->is_logic;
			is_signed = template_node->is_signed;
			is_string = template_node->is_string;
			is_custom_type = template_node->is_custom_type;

			range_valid = template_node->range_valid;
			range_swapped = template_node->range_swapped;
			range_left = template_node->range_left;
			range_right = template_node->range_right;

			attributes[ID::wiretype] = mkconst_str(resolved_type_node->str);

			// if an enum then add attributes to support simulator tracing
			annotateTypedEnums(template_node);

			// Insert clones children from template at beginning
			for (int i  = 0; i < GetSize(template_node->children); i++)
				children.insert(children.begin() + i, template_node->children[i]->clone());

			if (type == AST_MEMORY && GetSize(children) == 1) {
				// Single-bit memories must have [0:0] range
				AstNode *rng = make_range(0, 0);
				children.insert(children.begin(), rng);
			}
			did_something = true;
		}
		log_assert(!is_custom_type);
	}

	// resolve types of parameters
	if (type == AST_LOCALPARAM || type == AST_PARAMETER) {
		if (is_custom_type) {
			log_assert(children.size() == 2);
			log_assert(children[1]->type == AST_WIRETYPE);
			if (!current_scope.count(children[1]->str))
				log_file_error(filename, location.first_line, "Unknown identifier `%s' used as type name\n", children[1]->str.c_str());
			AstNode *resolved_type_node = current_scope.at(children[1]->str);
			if (resolved_type_node->type != AST_TYPEDEF)
				log_file_error(filename, location.first_line, "`%s' does not name a type\n", children[1]->str.c_str());
			log_assert(resolved_type_node->children.size() == 1);
			AstNode *template_node = resolved_type_node->children[0];
			delete children[1];
			children.pop_back();

			// Ensure typedef itself is fully simplified
			while(template_node->simplify(const_fold, at_zero, in_lvalue, stage, width_hint, sign_hint, in_param)) {};

			if (template_node->type == AST_MEMORY)
				log_file_error(filename, location.first_line, "unpacked array type `%s' cannot be used for a parameter\n", children[1]->str.c_str());
			is_signed = template_node->is_signed;
			is_string = template_node->is_string;
			is_custom_type = template_node->is_custom_type;

			range_valid = template_node->range_valid;
			range_swapped = template_node->range_swapped;
			range_left = template_node->range_left;
			range_right = template_node->range_right;
			attributes[ID::wiretype] = mkconst_str(resolved_type_node->str);
			for (auto template_child : template_node->children)
				children.push_back(template_child->clone());
			did_something = true;
		}
		log_assert(!is_custom_type);
	}

	// resolve constant prefixes
	if (type == AST_PREFIX) {
		if (children[0]->type != AST_CONSTANT) {
			// dumpAst(NULL, ">   ");
			log_file_error(filename, location.first_line, "Index in generate block prefix syntax is not constant!\n");
		}
		if (children[1]->type == AST_PREFIX)
			children[1]->simplify(const_fold, at_zero, in_lvalue, stage, width_hint, sign_hint, in_param);
		log_assert(children[1]->type == AST_IDENTIFIER);
		newNode = children[1]->clone();
		const char *second_part = children[1]->str.c_str();
		if (second_part[0] == '\\')
			second_part++;
		newNode->str = stringf("%s[%d].%s", str.c_str(), children[0]->integer, second_part);
		goto apply_newNode;
	}

	// evaluate TO_BITS nodes
	if (type == AST_TO_BITS) {
		if (children[0]->type != AST_CONSTANT)
			log_file_error(filename, location.first_line, "Left operand of to_bits expression is not constant!\n");
		if (children[1]->type != AST_CONSTANT)
			log_file_error(filename, location.first_line, "Right operand of to_bits expression is not constant!\n");
		RTLIL::Const new_value = children[1]->bitsAsConst(children[0]->bitsAsConst().as_int(), children[1]->is_signed);
		newNode = mkconst_bits(new_value.bits, children[1]->is_signed);
		goto apply_newNode;
	}

	// annotate constant ranges
	if (type == AST_RANGE) {
		bool old_range_valid = range_valid;
		range_valid = false;
		range_swapped = false;
		range_left = -1;
		range_right = 0;
		log_assert(children.size() >= 1);
		if (children[0]->type == AST_CONSTANT) {
			range_valid = true;
			range_left = children[0]->integer;
			if (children.size() == 1)
				range_right = range_left;
		}
		if (children.size() >= 2) {
			if (children[1]->type == AST_CONSTANT)
				range_right = children[1]->integer;
			else
				range_valid = false;
		}
		if (old_range_valid != range_valid)
			did_something = true;
		if (range_valid && range_right > range_left) {
			int tmp = range_right;
			range_right = range_left;
			range_left = tmp;
			range_swapped = true;
		}
	}

	// annotate wires with their ranges
	if (type == AST_WIRE) {
		if (children.size() > 0) {
			if (children[0]->range_valid) {
				if (!range_valid)
					did_something = true;
				range_valid = true;
				range_swapped = children[0]->range_swapped;
				range_left = children[0]->range_left;
				range_right = children[0]->range_right;
				bool force_upto = false, force_downto = false;
				if (attributes.count(ID::force_upto)) {
					AstNode *val = attributes[ID::force_upto];
					if (val->type != AST_CONSTANT)
						log_file_error(filename, location.first_line, "Attribute `force_upto' with non-constant value!\n");
					force_upto = val->asAttrConst().as_bool();
				}
				if (attributes.count(ID::force_downto)) {
					AstNode *val = attributes[ID::force_downto];
					if (val->type != AST_CONSTANT)
						log_file_error(filename, location.first_line, "Attribute `force_downto' with non-constant value!\n");
					force_downto = val->asAttrConst().as_bool();
				}
				if (force_upto && force_downto)
					log_file_error(filename, location.first_line, "Attributes `force_downto' and `force_upto' cannot be both set!\n");
				if ((force_upto && !range_swapped) || (force_downto && range_swapped)) {
					std::swap(range_left, range_right);
					range_swapped = force_upto;
				}
			}
		} else {
			if (!range_valid)
				did_something = true;
			range_valid = true;
			range_swapped = false;
			range_left = 0;
			range_right = 0;
		}
	}

	// resolve multiranges on memory decl
	if (type == AST_MEMORY && children.size() > 1 && children[1]->type == AST_MULTIRANGE)
	{
		int total_size = 1;
		multirange_dimensions.clear();
		for (auto range : children[1]->children) {
			if (!range->range_valid)
				log_file_error(filename, location.first_line, "Non-constant range on memory decl.\n");
			multirange_dimensions.push_back(min(range->range_left, range->range_right));
			multirange_dimensions.push_back(max(range->range_left, range->range_right) - min(range->range_left, range->range_right) + 1);
			total_size *= multirange_dimensions.back();
		}
		delete children[1];
		children[1] = new AstNode(AST_RANGE, AstNode::mkconst_int(0, true), AstNode::mkconst_int(total_size-1, true));
		did_something = true;
	}

	// resolve multiranges on memory access
	if (type == AST_IDENTIFIER && id2ast && id2ast->type == AST_MEMORY && children.size() > 0 && children[0]->type == AST_MULTIRANGE)
	{
		AstNode *index_expr = nullptr;

		for (int i = 0; 2*i < GetSize(id2ast->multirange_dimensions); i++)
		{
			if (GetSize(children[0]->children) < i)
				log_file_error(filename, location.first_line, "Insufficient number of array indices for %s.\n", log_id(str));

			AstNode *new_index_expr = children[0]->children[i]->children.at(0)->clone();

			if (id2ast->multirange_dimensions[2*i])
				new_index_expr = new AstNode(AST_SUB, new_index_expr, AstNode::mkconst_int(id2ast->multirange_dimensions[2*i], true));

			if (i == 0)
				index_expr = new_index_expr;
			else
				index_expr = new AstNode(AST_ADD, new AstNode(AST_MUL, index_expr, AstNode::mkconst_int(id2ast->multirange_dimensions[2*i+1], true)), new_index_expr);
		}

		for (int i = GetSize(id2ast->multirange_dimensions)/2; i < GetSize(children[0]->children); i++)
			children.push_back(children[0]->children[i]->clone());

		delete children[0];
		if (index_expr == nullptr)
			children.erase(children.begin());
		else
			children[0] = new AstNode(AST_RANGE, index_expr);

		did_something = true;
	}

	// trim/extend parameters
	if (type == AST_PARAMETER || type == AST_LOCALPARAM || type == AST_ENUM_ITEM) {
		if (children.size() > 1 && children[1]->type == AST_RANGE) {
			if (!children[1]->range_valid)
				log_file_error(filename, location.first_line, "Non-constant width range on parameter decl.\n");
			int width = std::abs(children[1]->range_left - children[1]->range_right) + 1;
			if (children[0]->type == AST_REALVALUE) {
				RTLIL::Const constvalue = children[0]->realAsConst(width);
				log_file_warning(filename, location.first_line, "converting real value %e to binary %s.\n",
						children[0]->realvalue, log_signal(constvalue));
				delete children[0];
				children[0] = mkconst_bits(constvalue.bits, sign_hint);
				did_something = true;
			}
			if (children[0]->type == AST_CONSTANT) {
				if (width != int(children[0]->bits.size())) {
					RTLIL::SigSpec sig(children[0]->bits);
					sig.extend_u0(width, children[0]->is_signed);
					AstNode *old_child_0 = children[0];
					children[0] = mkconst_bits(sig.as_const().bits, is_signed);
					delete old_child_0;
				}
				children[0]->is_signed = is_signed;
			}
			range_valid = true;
			range_swapped = children[1]->range_swapped;
			range_left = children[1]->range_left;
			range_right = children[1]->range_right;
		} else
		if (children.size() > 1 && children[1]->type == AST_REALVALUE && children[0]->type == AST_CONSTANT) {
			double as_realvalue = children[0]->asReal(sign_hint);
			delete children[0];
			children[0] = new AstNode(AST_REALVALUE);
			children[0]->realvalue = as_realvalue;
			did_something = true;
		}
	}

	if (type == AST_IDENTIFIER && !basic_prep) {
		// check if a plausible struct member sss.mmmm
		std::string sname;
		if (name_has_dot(str, sname)) {
			if (current_scope.count(str) > 0) {
				auto item_node = current_scope[str];
				if (item_node->type == AST_STRUCT_ITEM) {
					// structure member, rewrite this node to reference the packed struct wire
					auto range = make_struct_member_range(this, item_node);
					newNode = new AstNode(AST_IDENTIFIER, range);
					newNode->str = sname;
					newNode->basic_prep = true;
					goto apply_newNode;
				}
			}
		}
	}
	// annotate identifiers using scope resolution and create auto-wires as needed
	if (type == AST_IDENTIFIER) {
		if (current_scope.count(str) == 0) {
			AstNode *current_scope_ast = (current_ast_mod == nullptr) ? current_ast : current_ast_mod;
			for (auto node : current_scope_ast->children) {
				//log("looking at mod scope child %s\n", type2str(node->type).c_str());
				switch (node->type) {
				case AST_PARAMETER:
				case AST_LOCALPARAM:
				case AST_WIRE:
				case AST_AUTOWIRE:
				case AST_GENVAR:
				case AST_MEMORY:
				case AST_FUNCTION:
				case AST_TASK:
				case AST_DPI_FUNCTION:
					//log("found child %s, %s\n", type2str(node->type).c_str(), node->str.c_str());
					if (str == node->str) {
						//log("add %s, type %s to scope\n", str.c_str(), type2str(node->type).c_str());
						current_scope[node->str] = node;
					}
					break;
				case AST_ENUM:
					current_scope[node->str] = node;
					for (auto enum_node : node->children) {
						log_assert(enum_node->type==AST_ENUM_ITEM);
						if (str == enum_node->str) {
							//log("\nadding enum item %s to scope\n", str.c_str());
							current_scope[str] = enum_node;
						}
					}
					break;
				default:
					break;
				}
			}
		}
		if (current_scope.count(str) == 0) {
			if (current_ast_mod == nullptr) {
				log_file_error(filename, location.first_line, "Identifier `%s' is implicitly declared outside of a module.\n", str.c_str());
			} else if (flag_autowire || str == "\\$global_clock") {
				AstNode *auto_wire = new AstNode(AST_AUTOWIRE);
				auto_wire->str = str;
				current_ast_mod->children.push_back(auto_wire);
				current_scope[str] = auto_wire;
				did_something = true;
			} else {
				log_file_error(filename, location.first_line, "Identifier `%s' is implicitly declared and `default_nettype is set to none.\n", str.c_str());
			}
		}
		if (id2ast != current_scope[str]) {
			id2ast = current_scope[str];
			did_something = true;
		}
	}

	// split memory access with bit select to individual statements
	if (type == AST_IDENTIFIER && children.size() == 2 && children[0]->type == AST_RANGE && children[1]->type == AST_RANGE && !in_lvalue)
	{
		if (id2ast == NULL || id2ast->type != AST_MEMORY || children[0]->children.size() != 1)
			log_file_error(filename, location.first_line, "Invalid bit-select on memory access!\n");

		int mem_width, mem_size, addr_bits;
		id2ast->meminfo(mem_width, mem_size, addr_bits);

		int data_range_left = id2ast->children[0]->range_left;
		int data_range_right = id2ast->children[0]->range_right;

		if (id2ast->children[0]->range_swapped)
			std::swap(data_range_left, data_range_right);

		std::stringstream sstr;
		sstr << "$mem2bits$" << str << "$" << filename << ":" << location.first_line << "$" << (autoidx++);
		std::string wire_id = sstr.str();

		AstNode *wire = new AstNode(AST_WIRE, new AstNode(AST_RANGE, mkconst_int(data_range_left, true), mkconst_int(data_range_right, true)));
		wire->str = wire_id;
		if (current_block)
			wire->attributes[ID::nosync] = AstNode::mkconst_int(1, false);
		current_ast_mod->children.push_back(wire);
		while (wire->simplify(true, false, false, 1, -1, false, false)) { }

		AstNode *data = clone();
		delete data->children[1];
		data->children.pop_back();

		AstNode *assign = new AstNode(AST_ASSIGN_EQ, new AstNode(AST_IDENTIFIER), data);
		assign->children[0]->str = wire_id;
		assign->children[0]->was_checked = true;

		if (current_block)
		{
			size_t assign_idx = 0;
			while (assign_idx < current_block->children.size() && current_block->children[assign_idx] != current_block_child)
				assign_idx++;
			log_assert(assign_idx < current_block->children.size());
			current_block->children.insert(current_block->children.begin()+assign_idx, assign);
			wire->is_reg = true;
		}
		else
		{
			AstNode *proc = new AstNode(AST_ALWAYS, new AstNode(AST_BLOCK));
			proc->children[0]->children.push_back(assign);
			current_ast_mod->children.push_back(proc);
		}

		newNode = new AstNode(AST_IDENTIFIER, children[1]->clone());
		newNode->str = wire_id;
		newNode->id2ast = wire;
		goto apply_newNode;
	}

	if (type == AST_WHILE)
		log_file_error(filename, location.first_line, "While loops are only allowed in constant functions!\n");

	if (type == AST_REPEAT)
	{
		AstNode *count = children[0];
		AstNode *body = children[1];

		// eval count expression
		while (count->simplify(true, false, false, stage, 32, true, false)) { }

		if (count->type != AST_CONSTANT)
			log_file_error(filename, location.first_line, "Repeat loops outside must have constant repeat counts!\n");

		// convert to a block with the body repeated n times
		type = AST_BLOCK;
		children.clear();
		for (int i = 0; i < count->bitsAsConst().as_int(); i++)
			children.insert(children.begin(), body->clone());

		delete count;
		delete body;
		did_something = true;
	}

	// unroll for loops and generate-for blocks
	if ((type == AST_GENFOR || type == AST_FOR) && children.size() != 0)
	{
		AstNode *init_ast = children[0];
		AstNode *while_ast = children[1];
		AstNode *next_ast = children[2];
		AstNode *body_ast = children[3];

		while (body_ast->type == AST_GENBLOCK && body_ast->str.empty() &&
				body_ast->children.size() == 1 && body_ast->children.at(0)->type == AST_GENBLOCK)
			body_ast = body_ast->children.at(0);

		const char* loop_type_str = "procedural";
		const char* var_type_str = "register";
		AstNodeType var_type = AST_WIRE;
		if (type == AST_GENFOR) {
			loop_type_str = "generate";
			var_type_str = "genvar";
			var_type = AST_GENVAR;
		}

		if (init_ast->type != AST_ASSIGN_EQ)
			log_file_error(filename, location.first_line, "Unsupported 1st expression of %s for-loop!\n", loop_type_str);
		if (next_ast->type != AST_ASSIGN_EQ)
			log_file_error(filename, location.first_line, "Unsupported 3rd expression of %s for-loop!\n", loop_type_str);

		if (init_ast->children[0]->id2ast == NULL || init_ast->children[0]->id2ast->type != var_type)
			log_file_error(filename, location.first_line, "Left hand side of 1st expression of %s for-loop is not a %s!\n", loop_type_str, var_type_str);
		if (next_ast->children[0]->id2ast == NULL || next_ast->children[0]->id2ast->type != var_type)
			log_file_error(filename, location.first_line, "Left hand side of 3rd expression of %s for-loop is not a %s!\n", loop_type_str, var_type_str);

		if (init_ast->children[0]->id2ast != next_ast->children[0]->id2ast)
			log_file_error(filename, location.first_line, "Incompatible left-hand sides in 1st and 3rd expression of %s for-loop!\n", loop_type_str);

		// eval 1st expression
		AstNode *varbuf = init_ast->children[1]->clone();
		{
			int expr_width_hint = -1;
			bool expr_sign_hint = true;
			varbuf->detectSignWidth(expr_width_hint, expr_sign_hint);
			while (varbuf->simplify(true, false, false, stage, 32, true, false)) { }
		}

		if (varbuf->type != AST_CONSTANT)
			log_file_error(filename, location.first_line, "Right hand side of 1st expression of %s for-loop is not constant!\n", loop_type_str);

		auto resolved = current_scope.at(init_ast->children[0]->str);
		if (resolved->range_valid) {
			int const_size = varbuf->range_left - varbuf->range_right;
			int resolved_size = resolved->range_left - resolved->range_right;
			if (const_size < resolved_size) {
				for (int i = const_size; i < resolved_size; i++)
					varbuf->bits.push_back(resolved->is_signed ? varbuf->bits.back() : State::S0);
				varbuf->range_left = resolved->range_left;
				varbuf->range_right = resolved->range_right;
				varbuf->range_swapped = resolved->range_swapped;
				varbuf->range_valid = resolved->range_valid;
			}
		}

		varbuf = new AstNode(AST_LOCALPARAM, varbuf);
		varbuf->str = init_ast->children[0]->str;

		AstNode *backup_scope_varbuf = current_scope[varbuf->str];
		current_scope[varbuf->str] = varbuf;

		size_t current_block_idx = 0;
		if (type == AST_FOR) {
			while (current_block_idx < current_block->children.size() &&
					current_block->children[current_block_idx] != current_block_child)
				current_block_idx++;
		}

		while (1)
		{
			// eval 2nd expression
			AstNode *buf = while_ast->clone();
			{
				int expr_width_hint = -1;
				bool expr_sign_hint = true;
				buf->detectSignWidth(expr_width_hint, expr_sign_hint);
				while (buf->simplify(true, false, false, stage, expr_width_hint, expr_sign_hint, false)) { }
			}

			if (buf->type != AST_CONSTANT)
				log_file_error(filename, location.first_line, "2nd expression of %s for-loop is not constant!\n", loop_type_str);

			if (buf->integer == 0) {
				delete buf;
				break;
			}
			delete buf;

			// expand body
			int index = varbuf->children[0]->integer;
			if (body_ast->type == AST_GENBLOCK)
				buf = body_ast->clone();
			else
				buf = new AstNode(AST_GENBLOCK, body_ast->clone());
			if (buf->str.empty()) {
				std::stringstream sstr;
				sstr << "$genblock$" << filename << ":" << location.first_line << "$" << (autoidx++);
				buf->str = sstr.str();
			}
			std::map<std::string, std::string> name_map;
			std::stringstream sstr;
			sstr << buf->str << "[" << index << "].";
			buf->expand_genblock(varbuf->str, sstr.str(), name_map);

			if (type == AST_GENFOR) {
				for (size_t i = 0; i < buf->children.size(); i++) {
					buf->children[i]->simplify(false, false, false, stage, -1, false, false);
					current_ast_mod->children.push_back(buf->children[i]);
				}
			} else {
				for (size_t i = 0; i < buf->children.size(); i++)
					current_block->children.insert(current_block->children.begin() + current_block_idx++, buf->children[i]);
			}
			buf->children.clear();
			delete buf;

			// eval 3rd expression
			buf = next_ast->children[1]->clone();
			{
				int expr_width_hint = -1;
				bool expr_sign_hint = true;
				buf->detectSignWidth(expr_width_hint, expr_sign_hint);
				while (buf->simplify(true, false, false, stage, expr_width_hint, expr_sign_hint, true)) { }
			}

			if (buf->type != AST_CONSTANT)
				log_file_error(filename, location.first_line, "Right hand side of 3rd expression of %s for-loop is not constant (%s)!\n", loop_type_str, type2str(buf->type).c_str());

			delete varbuf->children[0];
			varbuf->children[0] = buf;
		}

		if (type == AST_FOR) {
			AstNode *buf = next_ast->clone();
			delete buf->children[1];
			buf->children[1] = varbuf->children[0]->clone();
			current_block->children.insert(current_block->children.begin() + current_block_idx++, buf);
		}

		current_scope[varbuf->str] = backup_scope_varbuf;
		delete varbuf;
		delete_children();
		did_something = true;
	}

	// check for local objects in unnamed block
	if (type == AST_BLOCK && str.empty())
	{
		for (size_t i = 0; i < children.size(); i++)
			if (children[i]->type == AST_WIRE || children[i]->type == AST_MEMORY || children[i]->type == AST_PARAMETER || children[i]->type == AST_LOCALPARAM || children[i]->type == AST_TYPEDEF)
				log_file_error(children[i]->filename, children[i]->location.first_line, "Local declaration in unnamed block is an unsupported SystemVerilog feature!\n");
	}

	// transform block with name
	if (type == AST_BLOCK && !str.empty())
	{
		std::map<std::string, std::string> name_map;
		expand_genblock(std::string(), str + ".", name_map);

		std::vector<AstNode*> new_children;
		for (size_t i = 0; i < children.size(); i++)
			if (children[i]->type == AST_WIRE || children[i]->type == AST_MEMORY || children[i]->type == AST_PARAMETER || children[i]->type == AST_LOCALPARAM || children[i]->type == AST_TYPEDEF) {
				children[i]->simplify(false, false, false, stage, -1, false, false);
				current_ast_mod->children.push_back(children[i]);
				current_scope[children[i]->str] = children[i];
			} else
				new_children.push_back(children[i]);

		children.swap(new_children);
		did_something = true;
		str.clear();
	}

	// simplify unconditional generate block
	if (type == AST_GENBLOCK && children.size() != 0)
	{
		if (!str.empty()) {
			std::map<std::string, std::string> name_map;
			expand_genblock(std::string(), str + ".", name_map);
		}

		for (size_t i = 0; i < children.size(); i++) {
			children[i]->simplify(false, false, false, stage, -1, false, false);
			current_ast_mod->children.push_back(children[i]);
		}

		children.clear();
		did_something = true;
	}

	// simplify generate-if blocks
	if (type == AST_GENIF && children.size() != 0)
	{
		AstNode *buf = children[0]->clone();
		while (buf->simplify(true, false, false, stage, width_hint, sign_hint, false)) { }
		if (buf->type != AST_CONSTANT) {
			// for (auto f : log_files)
			// 	dumpAst(f, "verilog-ast> ");
			log_file_error(filename, location.first_line, "Condition for generate if is not constant!\n");
		}
		if (buf->asBool() != 0) {
			delete buf;
			buf = children[1]->clone();
		} else {
			delete buf;
			buf = children.size() > 2 ? children[2]->clone() : NULL;
		}

		if (buf)
		{
			if (buf->type != AST_GENBLOCK)
				buf = new AstNode(AST_GENBLOCK, buf);

			if (!buf->str.empty()) {
				std::map<std::string, std::string> name_map;
				buf->expand_genblock(std::string(), buf->str + ".", name_map);
			}

			for (size_t i = 0; i < buf->children.size(); i++) {
				buf->children[i]->simplify(false, false, false, stage, -1, false, false);
				current_ast_mod->children.push_back(buf->children[i]);
			}

			buf->children.clear();
			delete buf;
		}

		delete_children();
		did_something = true;
	}

	// simplify generate-case blocks
	if (type == AST_GENCASE && children.size() != 0)
	{
		AstNode *buf = children[0]->clone();
		while (buf->simplify(true, false, false, stage, width_hint, sign_hint, false)) { }
		if (buf->type != AST_CONSTANT) {
			// for (auto f : log_files)
			// 	dumpAst(f, "verilog-ast> ");
			log_file_error(filename, location.first_line, "Condition for generate case is not constant!\n");
		}

		bool ref_signed = buf->is_signed;
		RTLIL::Const ref_value = buf->bitsAsConst();
		delete buf;

		AstNode *selected_case = NULL;
		for (size_t i = 1; i < children.size(); i++)
		{
			log_assert(children.at(i)->type == AST_COND || children.at(i)->type == AST_CONDX || children.at(i)->type == AST_CONDZ);

			AstNode *this_genblock = NULL;
			for (auto child : children.at(i)->children) {
				log_assert(this_genblock == NULL);
				if (child->type == AST_GENBLOCK)
					this_genblock = child;
			}

			for (auto child : children.at(i)->children)
			{
				if (child->type == AST_DEFAULT) {
					if (selected_case == NULL)
						selected_case = this_genblock;
					continue;
				}
				if (child->type == AST_GENBLOCK)
					continue;

				buf = child->clone();
				while (buf->simplify(true, false, false, stage, width_hint, sign_hint, true)) { }
				if (buf->type != AST_CONSTANT) {
					// for (auto f : log_files)
					// 	dumpAst(f, "verilog-ast> ");
					log_file_error(filename, location.first_line, "Expression in generate case is not constant!\n");
				}

				bool is_selected = RTLIL::const_eq(ref_value, buf->bitsAsConst(), ref_signed && buf->is_signed, ref_signed && buf->is_signed, 1).as_bool();
				delete buf;

				if (is_selected) {
					selected_case = this_genblock;
					i = children.size();
					break;
				}
			}
		}

		if (selected_case != NULL)
		{
			log_assert(selected_case->type == AST_GENBLOCK);
			buf = selected_case->clone();

			if (!buf->str.empty()) {
				std::map<std::string, std::string> name_map;
				buf->expand_genblock(std::string(), buf->str + ".", name_map);
			}

			for (size_t i = 0; i < buf->children.size(); i++) {
				buf->children[i]->simplify(false, false, false, stage, -1, false, false);
				current_ast_mod->children.push_back(buf->children[i]);
			}

			buf->children.clear();
			delete buf;
		}

		delete_children();
		did_something = true;
	}

	// unroll cell arrays
	if (type == AST_CELLARRAY)
	{
		if (!children.at(0)->range_valid)
			log_file_error(filename, location.first_line, "Non-constant array range on cell array.\n");

		newNode = new AstNode(AST_GENBLOCK);
		int num = max(children.at(0)->range_left, children.at(0)->range_right) - min(children.at(0)->range_left, children.at(0)->range_right) + 1;

		for (int i = 0; i < num; i++) {
			int idx = children.at(0)->range_left > children.at(0)->range_right ? children.at(0)->range_right + i : children.at(0)->range_right - i;
			AstNode *new_cell = children.at(1)->clone();
			newNode->children.push_back(new_cell);
			new_cell->str += stringf("[%d]", idx);
			if (new_cell->type == AST_PRIMITIVE) {
				log_file_error(filename, location.first_line, "Cell arrays of primitives are currently not supported.\n");
			} else {
				log_assert(new_cell->children.at(0)->type == AST_CELLTYPE);
				new_cell->children.at(0)->str = stringf("$array:%d:%d:%s", i, num, new_cell->children.at(0)->str.c_str());
			}
		}

		goto apply_newNode;
	}

	// replace primitives with assignments
	if (type == AST_PRIMITIVE)
	{
		if (children.size() < 2)
			log_file_error(filename, location.first_line, "Insufficient number of arguments for primitive `%s'!\n", str.c_str());

		std::vector<AstNode*> children_list;
		for (auto child : children) {
			log_assert(child->type == AST_ARGUMENT);
			log_assert(child->children.size() == 1);
			children_list.push_back(child->children[0]);
			child->children.clear();
			delete child;
		}
		children.clear();

		if (str == "bufif0" || str == "bufif1" || str == "notif0" || str == "notif1")
		{
			if (children_list.size() != 3)
				log_file_error(filename, location.first_line, "Invalid number of arguments for primitive `%s'!\n", str.c_str());

			std::vector<RTLIL::State> z_const(1, RTLIL::State::Sz);

			AstNode *mux_input = children_list.at(1);
			if (str == "notif0" || str == "notif1") {
				mux_input = new AstNode(AST_BIT_NOT, mux_input);
			}
			AstNode *node = new AstNode(AST_TERNARY, children_list.at(2));
			if (str == "bufif0") {
				node->children.push_back(AstNode::mkconst_bits(z_const, false));
				node->children.push_back(mux_input);
			} else {
				node->children.push_back(mux_input);
				node->children.push_back(AstNode::mkconst_bits(z_const, false));
			}

			str.clear();
			type = AST_ASSIGN;
			children.push_back(children_list.at(0));
			children.back()->was_checked = true;
			children.push_back(node);
			did_something = true;
		}
		else
		{
			AstNodeType op_type = AST_NONE;
			bool invert_results = false;

			if (str == "and")
				op_type = AST_BIT_AND;
			if (str == "nand")
				op_type = AST_BIT_AND, invert_results = true;
			if (str == "or")
				op_type = AST_BIT_OR;
			if (str == "nor")
				op_type = AST_BIT_OR, invert_results = true;
			if (str == "xor")
				op_type = AST_BIT_XOR;
			if (str == "xnor")
				op_type = AST_BIT_XOR, invert_results = true;
			if (str == "buf")
				op_type = AST_POS;
			if (str == "not")
				op_type = AST_POS, invert_results = true;
			log_assert(op_type != AST_NONE);

			AstNode *node = children_list[1];
			if (op_type != AST_POS)
				for (size_t i = 2; i < children_list.size(); i++) {
					node = new AstNode(op_type, node, children_list[i]);
					node->location = location;
				}
			if (invert_results)
				node = new AstNode(AST_BIT_NOT, node);

			str.clear();
			type = AST_ASSIGN;
			children.push_back(children_list[0]);
			children.back()->was_checked = true;
			children.push_back(node);
			did_something = true;
		}
	}

	// replace dynamic ranges in left-hand side expressions (e.g. "foo[bar] <= 1'b1;") with
	// either a big case block that selects the correct single-bit assignment, or mask and
	// shift operations.
	if (type == AST_ASSIGN_EQ || type == AST_ASSIGN_LE)
	{
		if (children[0]->type != AST_IDENTIFIER || children[0]->children.size() == 0)
			goto skip_dynamic_range_lvalue_expansion;
		if (children[0]->children[0]->range_valid || did_something)
			goto skip_dynamic_range_lvalue_expansion;
		if (children[0]->id2ast == NULL || children[0]->id2ast->type != AST_WIRE)
			goto skip_dynamic_range_lvalue_expansion;
		if (!children[0]->id2ast->range_valid)
			goto skip_dynamic_range_lvalue_expansion;

		int source_width = children[0]->id2ast->range_left - children[0]->id2ast->range_right + 1;
		int result_width = 1;

		AstNode *shift_expr = NULL;
		AstNode *range = children[0]->children[0];

		if (range->children.size() == 1) {
			shift_expr = range->children[0]->clone();
		} else {
			shift_expr = range->children[1]->clone();
			AstNode *left_at_zero_ast = range->children[0]->clone();
			AstNode *right_at_zero_ast = range->children[1]->clone();
			while (left_at_zero_ast->simplify(true, true, false, stage, -1, false, false)) { }
			while (right_at_zero_ast->simplify(true, true, false, stage, -1, false, false)) { }
			if (left_at_zero_ast->type != AST_CONSTANT || right_at_zero_ast->type != AST_CONSTANT)
				log_file_error(filename, location.first_line, "Unsupported expression on dynamic range select on signal `%s'!\n", str.c_str());
			result_width = abs(int(left_at_zero_ast->integer - right_at_zero_ast->integer)) + 1;
		}

		bool use_case_method = false;

		if (children[0]->id2ast->attributes.count(ID::nowrshmsk)) {
			AstNode *node = children[0]->id2ast->attributes.at(ID::nowrshmsk);
			while (node->simplify(true, false, false, stage, -1, false, false)) { }
			if (node->type != AST_CONSTANT)
				log_file_error(filename, location.first_line, "Non-constant value for `nowrshmsk' attribute on `%s'!\n", children[0]->id2ast->str.c_str());
			if (node->asAttrConst().as_bool())
				use_case_method = true;
		}

		if (!use_case_method && current_always->detect_latch(children[0]->str))
			use_case_method = true;

		if (use_case_method)
		{
			// big case block

			did_something = true;
			newNode = new AstNode(AST_CASE, shift_expr);
			for (int i = 0; i < source_width; i++) {
				int start_bit = children[0]->id2ast->range_right + i;
				int end_bit = std::min(start_bit+result_width,source_width) - 1;
				AstNode *cond = new AstNode(AST_COND, mkconst_int(start_bit, true));
				AstNode *lvalue = children[0]->clone();
				lvalue->delete_children();
				lvalue->children.push_back(new AstNode(AST_RANGE,
						mkconst_int(end_bit, true), mkconst_int(start_bit, true)));
				cond->children.push_back(new AstNode(AST_BLOCK, new AstNode(type, lvalue, children[1]->clone())));
				newNode->children.push_back(cond);
			}
		}
		else
		{
			// mask and shift operations, disabled for now

			AstNode *wire_mask = new AstNode(AST_WIRE, new AstNode(AST_RANGE, mkconst_int(source_width-1, true), mkconst_int(0, true)));
			wire_mask->str = stringf("$bitselwrite$mask$%s:%d$%d", filename.c_str(), location.first_line, autoidx++);
			wire_mask->attributes[ID::nosync] = AstNode::mkconst_int(1, false);
			wire_mask->is_logic = true;
			while (wire_mask->simplify(true, false, false, 1, -1, false, false)) { }
			current_ast_mod->children.push_back(wire_mask);

			AstNode *wire_data = new AstNode(AST_WIRE, new AstNode(AST_RANGE, mkconst_int(source_width-1, true), mkconst_int(0, true)));
			wire_data->str = stringf("$bitselwrite$data$%s:%d$%d", filename.c_str(), location.first_line, autoidx++);
			wire_data->attributes[ID::nosync] = AstNode::mkconst_int(1, false);
			wire_data->is_logic = true;
			while (wire_data->simplify(true, false, false, 1, -1, false, false)) { }
			current_ast_mod->children.push_back(wire_data);

			did_something = true;
			newNode = new AstNode(AST_BLOCK);

			AstNode *lvalue = children[0]->clone();
			lvalue->delete_children();

			AstNode *ref_mask = new AstNode(AST_IDENTIFIER);
			ref_mask->str = wire_mask->str;
			ref_mask->id2ast = wire_mask;
			ref_mask->was_checked = true;

			AstNode *ref_data = new AstNode(AST_IDENTIFIER);
			ref_data->str = wire_data->str;
			ref_data->id2ast = wire_data;
			ref_data->was_checked = true;

			AstNode *old_data = lvalue->clone();
			if (type == AST_ASSIGN_LE)
				old_data->lookahead = true;

			AstNode *shamt = shift_expr;

			int shamt_width_hint = 0;
			bool shamt_sign_hint = true;
			shamt->detectSignWidth(shamt_width_hint, shamt_sign_hint);

			int start_bit = children[0]->id2ast->range_right;
			bool use_shift = shamt_sign_hint;

			if (start_bit != 0) {
				shamt = new AstNode(AST_SUB, shamt, mkconst_int(start_bit, true));
				use_shift = true;
			}

			AstNode *t;

			t = mkconst_bits(std::vector<RTLIL::State>(result_width, State::S1), false);
			if (use_shift)
				t = new AstNode(AST_SHIFT, t, new AstNode(AST_NEG, shamt->clone()));
			else
				t = new AstNode(AST_SHIFT_LEFT, t, shamt->clone());
			t = new AstNode(AST_ASSIGN_EQ, ref_mask->clone(), t);
			newNode->children.push_back(t);

			t = new AstNode(AST_BIT_AND, mkconst_bits(std::vector<RTLIL::State>(result_width, State::S1), false), children[1]->clone());
			if (use_shift)
				t = new AstNode(AST_SHIFT, t, new AstNode(AST_NEG, shamt));
			else
				t = new AstNode(AST_SHIFT_LEFT, t, shamt);
			t = new AstNode(AST_ASSIGN_EQ, ref_data->clone(), t);
			newNode->children.push_back(t);

			t = new AstNode(AST_BIT_AND, old_data, new AstNode(AST_BIT_NOT, ref_mask));
			t = new AstNode(AST_BIT_OR, t, ref_data);
			t = new AstNode(type, lvalue, t);
			newNode->children.push_back(t);
		}

		goto apply_newNode;
	}
skip_dynamic_range_lvalue_expansion:;

	if (stage > 1 && (type == AST_ASSERT || type == AST_ASSUME || type == AST_LIVE || type == AST_FAIR || type == AST_COVER) && current_block != NULL)
	{
		std::stringstream sstr;
		sstr << "$formal$" << filename << ":" << location.first_line << "$" << (autoidx++);
		std::string id_check = sstr.str() + "_CHECK", id_en = sstr.str() + "_EN";

		AstNode *wire_check = new AstNode(AST_WIRE);
		wire_check->str = id_check;
		wire_check->was_checked = true;
		current_ast_mod->children.push_back(wire_check);
		current_scope[wire_check->str] = wire_check;
		while (wire_check->simplify(true, false, false, 1, -1, false, false)) { }

		AstNode *wire_en = new AstNode(AST_WIRE);
		wire_en->str = id_en;
		wire_en->was_checked = true;
		current_ast_mod->children.push_back(wire_en);
		if (current_always_clocked) {
			current_ast_mod->children.push_back(new AstNode(AST_INITIAL, new AstNode(AST_BLOCK, new AstNode(AST_ASSIGN_LE, new AstNode(AST_IDENTIFIER), AstNode::mkconst_int(0, false, 1)))));
			current_ast_mod->children.back()->children[0]->children[0]->children[0]->str = id_en;
			current_ast_mod->children.back()->children[0]->children[0]->children[0]->was_checked = true;
		}
		current_scope[wire_en->str] = wire_en;
		while (wire_en->simplify(true, false, false, 1, -1, false, false)) { }

		AstNode *check_defval;
		if (type == AST_LIVE || type == AST_FAIR) {
			check_defval = new AstNode(AST_REDUCE_BOOL, children[0]->clone());
		} else {
			std::vector<RTLIL::State> x_bit;
			x_bit.push_back(RTLIL::State::Sx);
			check_defval = mkconst_bits(x_bit, false);
		}

		AstNode *assign_check = new AstNode(AST_ASSIGN_LE, new AstNode(AST_IDENTIFIER), check_defval);
		assign_check->children[0]->str = id_check;
		assign_check->children[0]->was_checked = true;

		AstNode *assign_en = new AstNode(AST_ASSIGN_LE, new AstNode(AST_IDENTIFIER), mkconst_int(0, false, 1));
		assign_en->children[0]->str = id_en;
		assign_en->children[0]->was_checked = true;

		AstNode *default_signals = new AstNode(AST_BLOCK);
		default_signals->children.push_back(assign_check);
		default_signals->children.push_back(assign_en);
		current_top_block->children.insert(current_top_block->children.begin(), default_signals);

		if (type == AST_LIVE || type == AST_FAIR) {
			assign_check = nullptr;
		} else {
			assign_check = new AstNode(AST_ASSIGN_LE, new AstNode(AST_IDENTIFIER), new AstNode(AST_REDUCE_BOOL, children[0]->clone()));
			assign_check->children[0]->str = id_check;
			assign_check->children[0]->was_checked = true;
		}

		if (current_always == nullptr || current_always->type != AST_INITIAL) {
			assign_en = new AstNode(AST_ASSIGN_LE, new AstNode(AST_IDENTIFIER), mkconst_int(1, false, 1));
		} else {
			assign_en = new AstNode(AST_ASSIGN_LE, new AstNode(AST_IDENTIFIER), new AstNode(AST_FCALL));
			assign_en->children[1]->str = "\\$initstate";
		}
		assign_en->children[0]->str = id_en;
		assign_en->children[0]->was_checked = true;

		newNode = new AstNode(AST_BLOCK);
		if (assign_check != nullptr)
			newNode->children.push_back(assign_check);
		newNode->children.push_back(assign_en);

		AstNode *assertnode = new AstNode(type);
		assertnode->location = location;
		assertnode->str = str;
		assertnode->children.push_back(new AstNode(AST_IDENTIFIER));
		assertnode->children.push_back(new AstNode(AST_IDENTIFIER));
		assertnode->children[0]->str = id_check;
		assertnode->children[1]->str = id_en;
		assertnode->attributes.swap(attributes);
		current_ast_mod->children.push_back(assertnode);

		goto apply_newNode;
	}

	if (stage > 1 && (type == AST_ASSERT || type == AST_ASSUME || type == AST_LIVE || type == AST_FAIR || type == AST_COVER) && children.size() == 1)
	{
		children.push_back(mkconst_int(1, false, 1));
		did_something = true;
	}

	// found right-hand side identifier for memory -> replace with memory read port
	if (stage > 1 && type == AST_IDENTIFIER && id2ast != NULL && id2ast->type == AST_MEMORY && !in_lvalue &&
			children.size() == 1 && children[0]->type == AST_RANGE && children[0]->children.size() == 1) {
		newNode = new AstNode(AST_MEMRD, children[0]->children[0]->clone());
		newNode->str = str;
		newNode->id2ast = id2ast;
		goto apply_newNode;
	}

	// assignment with nontrivial member in left-hand concat expression -> split assignment
	if ((type == AST_ASSIGN_EQ || type == AST_ASSIGN_LE) && children[0]->type == AST_CONCAT && width_hint > 0)
	{
		bool found_nontrivial_member = false;

		for (auto child : children[0]->children) {
			if (child->type == AST_IDENTIFIER && child->id2ast != NULL && child->id2ast->type == AST_MEMORY)
				found_nontrivial_member = true;
		}

		if (found_nontrivial_member)
		{
			newNode = new AstNode(AST_BLOCK);

			AstNode *wire_tmp = new AstNode(AST_WIRE, new AstNode(AST_RANGE, mkconst_int(width_hint-1, true), mkconst_int(0, true)));
			wire_tmp->str = stringf("$splitcmplxassign$%s:%d$%d", filename.c_str(), location.first_line, autoidx++);
			current_ast_mod->children.push_back(wire_tmp);
			current_scope[wire_tmp->str] = wire_tmp;
			wire_tmp->attributes[ID::nosync] = AstNode::mkconst_int(1, false);
			while (wire_tmp->simplify(true, false, false, 1, -1, false, false)) { }
			wire_tmp->is_logic = true;

			AstNode *wire_tmp_id = new AstNode(AST_IDENTIFIER);
			wire_tmp_id->str = wire_tmp->str;

			newNode->children.push_back(new AstNode(AST_ASSIGN_EQ, wire_tmp_id, children[1]->clone()));
			newNode->children.back()->was_checked = true;

			int cursor = 0;
			for (auto child : children[0]->children)
			{
				int child_width_hint = -1;
				bool child_sign_hint = true;
				child->detectSignWidth(child_width_hint, child_sign_hint);

				AstNode *rhs = wire_tmp_id->clone();
				rhs->children.push_back(new AstNode(AST_RANGE, AstNode::mkconst_int(cursor+child_width_hint-1, true), AstNode::mkconst_int(cursor, true)));
				newNode->children.push_back(new AstNode(type, child->clone(), rhs));

				cursor += child_width_hint;
			}

			goto apply_newNode;
		}
	}

	// assignment with memory in left-hand side expression -> replace with memory write port
	if (stage > 1 && (type == AST_ASSIGN_EQ || type == AST_ASSIGN_LE) && children[0]->type == AST_IDENTIFIER &&
			children[0]->id2ast && children[0]->id2ast->type == AST_MEMORY && children[0]->id2ast->children.size() >= 2 &&
			children[0]->id2ast->children[0]->range_valid && children[0]->id2ast->children[1]->range_valid &&
			(children[0]->children.size() == 1 || children[0]->children.size() == 2) && children[0]->children[0]->type == AST_RANGE)
	{
		std::stringstream sstr;
		sstr << "$memwr$" << children[0]->str << "$" << filename << ":" << location.first_line << "$" << (autoidx++);
		std::string id_addr = sstr.str() + "_ADDR", id_data = sstr.str() + "_DATA", id_en = sstr.str() + "_EN";

		int mem_width, mem_size, addr_bits;
		bool mem_signed = children[0]->id2ast->is_signed;
		children[0]->id2ast->meminfo(mem_width, mem_size, addr_bits);

		newNode = new AstNode(AST_BLOCK);
		AstNode *defNode = new AstNode(AST_BLOCK);

		int data_range_left = children[0]->id2ast->children[0]->range_left;
		int data_range_right = children[0]->id2ast->children[0]->range_right;
		int mem_data_range_offset = std::min(data_range_left, data_range_right);

		int addr_width_hint = -1;
		bool addr_sign_hint = true;
		children[0]->children[0]->children[0]->detectSignWidthWorker(addr_width_hint, addr_sign_hint);
		addr_bits = std::max(addr_bits, addr_width_hint);

		std::vector<RTLIL::State> x_bits_addr, x_bits_data, set_bits_en;
		for (int i = 0; i < addr_bits; i++)
			x_bits_addr.push_back(RTLIL::State::Sx);
		for (int i = 0; i < mem_width; i++)
			x_bits_data.push_back(RTLIL::State::Sx);
		for (int i = 0; i < mem_width; i++)
			set_bits_en.push_back(RTLIL::State::S1);

		AstNode *node_addr = nullptr;
		if (children[0]->children[0]->children[0]->isConst()) {
			node_addr = children[0]->children[0]->children[0]->clone();
		} else {
			AstNode *wire_addr = new AstNode(AST_WIRE, new AstNode(AST_RANGE, mkconst_int(addr_bits-1, true), mkconst_int(0, true)));
			wire_addr->str = id_addr;
			wire_addr->was_checked = true;
			current_ast_mod->children.push_back(wire_addr);
			current_scope[wire_addr->str] = wire_addr;
			while (wire_addr->simplify(true, false, false, 1, -1, false, false)) { }

			AstNode *assign_addr = new AstNode(AST_ASSIGN_LE, new AstNode(AST_IDENTIFIER), mkconst_bits(x_bits_addr, false));
			assign_addr->children[0]->str = id_addr;
			assign_addr->children[0]->was_checked = true;
			defNode->children.push_back(assign_addr);

			assign_addr = new AstNode(AST_ASSIGN_LE, new AstNode(AST_IDENTIFIER), children[0]->children[0]->children[0]->clone());
			assign_addr->children[0]->str = id_addr;
			assign_addr->children[0]->was_checked = true;
			newNode->children.push_back(assign_addr);

			node_addr = new AstNode(AST_IDENTIFIER);
			node_addr->str = id_addr;
		}

		AstNode *node_data = nullptr;
		if (children[0]->children.size() == 1 && children[1]->isConst()) {
			node_data = children[1]->clone();
		} else {
			AstNode *wire_data = new AstNode(AST_WIRE, new AstNode(AST_RANGE, mkconst_int(mem_width-1, true), mkconst_int(0, true)));
			wire_data->str = id_data;
			wire_data->was_checked = true;
			wire_data->is_signed = mem_signed;
			current_ast_mod->children.push_back(wire_data);
			current_scope[wire_data->str] = wire_data;
			while (wire_data->simplify(true, false, false, 1, -1, false, false)) { }

			AstNode *assign_data = new AstNode(AST_ASSIGN_LE, new AstNode(AST_IDENTIFIER), mkconst_bits(x_bits_data, false));
			assign_data->children[0]->str = id_data;
			assign_data->children[0]->was_checked = true;
			defNode->children.push_back(assign_data);

			node_data = new AstNode(AST_IDENTIFIER);
			node_data->str = id_data;
		}

		AstNode *node_en = nullptr;
		if (current_always->type == AST_INITIAL) {
			node_en = AstNode::mkconst_int(1, false);
		} else {
			AstNode *wire_en = new AstNode(AST_WIRE, new AstNode(AST_RANGE, mkconst_int(mem_width-1, true), mkconst_int(0, true)));
			wire_en->str = id_en;
			wire_en->was_checked = true;
			current_ast_mod->children.push_back(wire_en);
			current_scope[wire_en->str] = wire_en;
			while (wire_en->simplify(true, false, false, 1, -1, false, false)) { }

			AstNode *assign_en = new AstNode(AST_ASSIGN_LE, new AstNode(AST_IDENTIFIER), mkconst_int(0, false, mem_width));
			assign_en->children[0]->str = id_en;
			assign_en->children[0]->was_checked = true;
			defNode->children.push_back(assign_en);

			node_en = new AstNode(AST_IDENTIFIER);
			node_en->str = id_en;
		}

		if (!defNode->children.empty())
			current_top_block->children.insert(current_top_block->children.begin(), defNode);
		else
			delete defNode;

		AstNode *assign_data = nullptr;
		AstNode *assign_en = nullptr;
		if (children[0]->children.size() == 2)
		{
			if (children[0]->children[1]->range_valid)
			{
				int offset = children[0]->children[1]->range_right;
				int width = children[0]->children[1]->range_left - offset + 1;
				offset -= mem_data_range_offset;

				std::vector<RTLIL::State> padding_x(offset, RTLIL::State::Sx);

				assign_data = new AstNode(AST_ASSIGN_LE, new AstNode(AST_IDENTIFIER),
						new AstNode(AST_CONCAT, mkconst_bits(padding_x, false), children[1]->clone()));
				assign_data->children[0]->str = id_data;
				assign_data->children[0]->was_checked = true;

				if (current_always->type != AST_INITIAL) {
					for (int i = 0; i < mem_width; i++)
						set_bits_en[i] = offset <= i && i < offset+width ? RTLIL::State::S1 : RTLIL::State::S0;
					assign_en = new AstNode(AST_ASSIGN_LE, new AstNode(AST_IDENTIFIER), mkconst_bits(set_bits_en, false));
					assign_en->children[0]->str = id_en;
					assign_en->children[0]->was_checked = true;
				}
			}
			else
			{
				AstNode *the_range = children[0]->children[1];
				AstNode *left_at_zero_ast = the_range->children[0]->clone();
				AstNode *right_at_zero_ast = the_range->children.size() >= 2 ? the_range->children[1]->clone() : left_at_zero_ast->clone();
				AstNode *offset_ast = right_at_zero_ast->clone();

				if (mem_data_range_offset)
					offset_ast = new AstNode(AST_SUB, offset_ast, mkconst_int(mem_data_range_offset, true));

				while (left_at_zero_ast->simplify(true, true, false, 1, -1, false, false)) { }
				while (right_at_zero_ast->simplify(true, true, false, 1, -1, false, false)) { }
				if (left_at_zero_ast->type != AST_CONSTANT || right_at_zero_ast->type != AST_CONSTANT)
					log_file_error(filename, location.first_line, "Unsupported expression on dynamic range select on signal `%s'!\n", str.c_str());
				int width = abs(int(left_at_zero_ast->integer - right_at_zero_ast->integer)) + 1;

				assign_data = new AstNode(AST_ASSIGN_LE, new AstNode(AST_IDENTIFIER),
						new AstNode(AST_SHIFT_LEFT, children[1]->clone(), offset_ast->clone()));
				assign_data->children[0]->str = id_data;
				assign_data->children[0]->was_checked = true;

				if (current_always->type != AST_INITIAL) {
					for (int i = 0; i < mem_width; i++)
						set_bits_en[i] = i < width ? RTLIL::State::S1 : RTLIL::State::S0;
					assign_en = new AstNode(AST_ASSIGN_LE, new AstNode(AST_IDENTIFIER),
							new AstNode(AST_SHIFT_LEFT, mkconst_bits(set_bits_en, false), offset_ast->clone()));
					assign_en->children[0]->str = id_en;
					assign_en->children[0]->was_checked = true;
				}

				delete left_at_zero_ast;
				delete right_at_zero_ast;
				delete offset_ast;
			}
		}
		else
		{
			if (!(children[0]->children.size() == 1 && children[1]->isConst())) {
				assign_data = new AstNode(AST_ASSIGN_LE, new AstNode(AST_IDENTIFIER), children[1]->clone());
				assign_data->children[0]->str = id_data;
				assign_data->children[0]->was_checked = true;
			}

			if (current_always->type != AST_INITIAL) {
				assign_en = new AstNode(AST_ASSIGN_LE, new AstNode(AST_IDENTIFIER), mkconst_bits(set_bits_en, false));
				assign_en->children[0]->str = id_en;
				assign_en->children[0]->was_checked = true;
			}
		}
		if (assign_data)
			newNode->children.push_back(assign_data);
		if (assign_en)
			newNode->children.push_back(assign_en);

		AstNode *wrnode = new AstNode(current_always->type == AST_INITIAL ? AST_MEMINIT : AST_MEMWR, node_addr, node_data, node_en);
		wrnode->str = children[0]->str;
		wrnode->id2ast = children[0]->id2ast;
		current_ast_mod->children.push_back(wrnode);

		if (newNode->children.empty()) {
			delete newNode;
			newNode = new AstNode();
		}
		goto apply_newNode;
	}

	// replace function and task calls with the code from the function or task
	if ((type == AST_FCALL || type == AST_TCALL) && !str.empty())
	{
		if (type == AST_FCALL)
		{
			if (str == "\\$initstate")
			{
				int myidx = autoidx++;

				AstNode *wire = new AstNode(AST_WIRE);
				wire->str = stringf("$initstate$%d_wire", myidx);
				current_ast_mod->children.push_back(wire);
				while (wire->simplify(true, false, false, 1, -1, false, false)) { }

				AstNode *cell = new AstNode(AST_CELL, new AstNode(AST_CELLTYPE), new AstNode(AST_ARGUMENT, new AstNode(AST_IDENTIFIER)));
				cell->str = stringf("$initstate$%d", myidx);
				cell->children[0]->str = "$initstate";
				cell->children[1]->str = "\\Y";
				cell->children[1]->children[0]->str = wire->str;
				cell->children[1]->children[0]->id2ast = wire;
				current_ast_mod->children.push_back(cell);
				while (cell->simplify(true, false, false, 1, -1, false, false)) { }

				newNode = new AstNode(AST_IDENTIFIER);
				newNode->str = wire->str;
				newNode->id2ast = wire;
				goto apply_newNode;
			}

			if (str == "\\$past")
			{
				if (width_hint < 0)
					goto replace_fcall_later;

				int num_steps = 1;

				if (GetSize(children) != 1 && GetSize(children) != 2)
					log_file_error(filename, location.first_line, "System function %s got %d arguments, expected 1 or 2.\n",
							RTLIL::unescape_id(str).c_str(), int(children.size()));

				if (!current_always_clocked)
					log_file_error(filename, location.first_line, "System function %s is only allowed in clocked blocks.\n",
							RTLIL::unescape_id(str).c_str());

				if (GetSize(children) == 2)
				{
					AstNode *buf = children[1]->clone();
					while (buf->simplify(true, false, false, stage, -1, false, false)) { }
					if (buf->type != AST_CONSTANT)
						log_file_error(filename, location.first_line, "Failed to evaluate system function `%s' with non-constant value.\n", str.c_str());

					num_steps = buf->asInt(true);
					delete buf;
				}

				AstNode *block = nullptr;

				for (auto child : current_always->children)
					if (child->type == AST_BLOCK)
						block = child;

				log_assert(block != nullptr);

				if (num_steps == 0) {
					newNode = children[0]->clone();
					goto apply_newNode;
				}

				int myidx = autoidx++;
				AstNode *outreg = nullptr;

				for (int i = 0; i < num_steps; i++)
				{
					AstNode *reg = new AstNode(AST_WIRE, new AstNode(AST_RANGE,
							mkconst_int(width_hint-1, true), mkconst_int(0, true)));

					reg->str = stringf("$past$%s:%d$%d$%d", filename.c_str(), location.first_line, myidx, i);
					reg->is_reg = true;

					current_ast_mod->children.push_back(reg);

					while (reg->simplify(true, false, false, 1, -1, false, false)) { }

					AstNode *regid = new AstNode(AST_IDENTIFIER);
					regid->str = reg->str;
					regid->id2ast = reg;
					regid->was_checked = true;

					AstNode *rhs = nullptr;

					if (outreg == nullptr) {
						rhs = children.at(0)->clone();
					} else {
						rhs = new AstNode(AST_IDENTIFIER);
						rhs->str = outreg->str;
						rhs->id2ast = outreg;
					}

					block->children.push_back(new AstNode(AST_ASSIGN_LE, regid, rhs));
					outreg = reg;
				}

				newNode = new AstNode(AST_IDENTIFIER);
				newNode->str = outreg->str;
				newNode->id2ast = outreg;
				goto apply_newNode;
			}

			if (str == "\\$stable" || str == "\\$rose" || str == "\\$fell" || str == "\\$changed")
			{
				if (GetSize(children) != 1)
					log_file_error(filename, location.first_line, "System function %s got %d arguments, expected 1.\n",
							RTLIL::unescape_id(str).c_str(), int(children.size()));

				if (!current_always_clocked)
					log_file_error(filename, location.first_line, "System function %s is only allowed in clocked blocks.\n",
							RTLIL::unescape_id(str).c_str());

				AstNode *present = children.at(0)->clone();
				AstNode *past = clone();
				past->str = "\\$past";

				if (str == "\\$stable")
					newNode = new AstNode(AST_EQ, past, present);

				else if (str == "\\$changed")
					newNode = new AstNode(AST_NE, past, present);

				else if (str == "\\$rose")
					newNode = new AstNode(AST_LOGIC_AND,
							new AstNode(AST_LOGIC_NOT, new AstNode(AST_BIT_AND, past, mkconst_int(1,false))),
							new AstNode(AST_BIT_AND, present, mkconst_int(1,false)));

				else if (str == "\\$fell")
					newNode = new AstNode(AST_LOGIC_AND,
							new AstNode(AST_BIT_AND, past, mkconst_int(1,false)),
							new AstNode(AST_LOGIC_NOT, new AstNode(AST_BIT_AND, present, mkconst_int(1,false))));

				else
					log_abort();

				goto apply_newNode;
			}

			// $anyconst and $anyseq are mapped in AstNode::genRTLIL()
			if (str == "\\$anyconst" || str == "\\$anyseq" || str == "\\$allconst" || str == "\\$allseq") {
				recursion_counter--;
				return false;
			}

			if (str == "\\$clog2")
			{
				if (children.size() != 1)
					log_file_error(filename, location.first_line, "System function %s got %d arguments, expected 1.\n",
							RTLIL::unescape_id(str).c_str(), int(children.size()));

				AstNode *buf = children[0]->clone();
				while (buf->simplify(true, false, false, stage, width_hint, sign_hint, false)) { }
				if (buf->type != AST_CONSTANT)
					log_file_error(filename, location.first_line, "Failed to evaluate system function `%s' with non-constant value.\n", str.c_str());

				RTLIL::Const arg_value = buf->bitsAsConst();
				if (arg_value.as_bool())
					arg_value = const_sub(arg_value, 1, false, false, GetSize(arg_value));
				delete buf;

				uint32_t result = 0;
				for (size_t i = 0; i < arg_value.bits.size(); i++)
					if (arg_value.bits.at(i) == RTLIL::State::S1)
						result = i + 1;

				newNode = mkconst_int(result, true);
				goto apply_newNode;
			}

			if (str == "\\$size" || str == "\\$bits")
			{
				if (str == "\\$bits" && children.size() != 1)
					log_file_error(filename, location.first_line, "System function %s got %d arguments, expected 1.\n",
							RTLIL::unescape_id(str).c_str(), int(children.size()));

				if (str == "\\$size" && children.size() != 1 && children.size() != 2)
					log_file_error(filename, location.first_line, "System function %s got %d arguments, expected 1 or 2.\n",
							RTLIL::unescape_id(str).c_str(), int(children.size()));

				int dim = 1;
				if (str == "\\$size" && children.size() == 2) {
					AstNode *buf = children[1]->clone();
					// Evaluate constant expression
					while (buf->simplify(true, false, false, stage, width_hint, sign_hint, false)) { }
					dim = buf->asInt(false);
					delete buf;
				}
				AstNode *buf = children[0]->clone();
				int mem_depth = 1;
				AstNode *id_ast = NULL;

				// Is this needed?
				//while (buf->simplify(true, false, false, stage, width_hint, sign_hint, false)) { }
				buf->detectSignWidth(width_hint, sign_hint);

				if (buf->type == AST_IDENTIFIER) {
					id_ast = buf->id2ast;
					if (id_ast == NULL && current_scope.count(buf->str))
						id_ast = current_scope.at(buf->str);
					if (!id_ast)
						log_file_error(filename, location.first_line, "Failed to resolve identifier %s for width detection!\n", buf->str.c_str());
					if (id_ast->type == AST_MEMORY) {
						// We got here only if the argument is a memory
						// Otherwise $size() and $bits() return the expression width
						AstNode *mem_range = id_ast->children[1];
						if (str == "\\$bits") {
							if (mem_range->type == AST_RANGE) {
								if (!mem_range->range_valid)
									log_file_error(filename, location.first_line, "Failed to detect width of memory access `%s'!\n", buf->str.c_str());
								mem_depth = mem_range->range_left - mem_range->range_right + 1;
							} else
								log_file_error(filename, location.first_line, "Unknown memory depth AST type in `%s'!\n", buf->str.c_str());
						} else {
							// $size()
							if (mem_range->type == AST_RANGE) {
								if (!mem_range->range_valid)
									log_file_error(filename, location.first_line, "Failed to detect width of memory access `%s'!\n", buf->str.c_str());
								int dims;
								if (id_ast->multirange_dimensions.empty())
									dims = 1;
								else
									dims = GetSize(id_ast->multirange_dimensions)/2;
								if (dim == 1)
									width_hint = (dims > 1) ? id_ast->multirange_dimensions[1] : (mem_range->range_left - mem_range->range_right + 1);
								else if (dim <= dims) {
									width_hint = id_ast->multirange_dimensions[2*dim-1];
								} else if ((dim > dims+1) || (dim < 0))
									log_file_error(filename, location.first_line, "Dimension %d out of range in `%s', as it only has dimensions 1..%d!\n", dim, buf->str.c_str(), dims+1);
							} else
								log_file_error(filename, location.first_line, "Unknown memory depth AST type in `%s'!\n", buf->str.c_str());
						}
					}
				}
				delete buf;

				newNode = mkconst_int(width_hint * mem_depth, false);
				goto apply_newNode;
			}

			if (str == "\\$ln" || str == "\\$log10" || str == "\\$exp" || str == "\\$sqrt" || str == "\\$pow" ||
					str == "\\$floor" || str == "\\$ceil" || str == "\\$sin" || str == "\\$cos" || str == "\\$tan" ||
					str == "\\$asin" || str == "\\$acos" || str == "\\$atan" || str == "\\$atan2" || str == "\\$hypot" ||
					str == "\\$sinh" || str == "\\$cosh" || str == "\\$tanh" || str == "\\$asinh" || str == "\\$acosh" || str == "\\$atanh" ||
					str == "\\$rtoi" || str == "\\$itor")
			{
				bool func_with_two_arguments = str == "\\$pow" || str == "\\$atan2" || str == "\\$hypot";
				double x = 0, y = 0;

				if (func_with_two_arguments) {
					if (children.size() != 2)
						log_file_error(filename, location.first_line, "System function %s got %d arguments, expected 2.\n",
								RTLIL::unescape_id(str).c_str(), int(children.size()));
				} else {
					if (children.size() != 1)
						log_file_error(filename, location.first_line, "System function %s got %d arguments, expected 1.\n",
								RTLIL::unescape_id(str).c_str(), int(children.size()));
				}

				if (children.size() >= 1) {
					while (children[0]->simplify(true, false, false, stage, width_hint, sign_hint, false)) { }
					if (!children[0]->isConst())
						log_file_error(filename, location.first_line, "Failed to evaluate system function `%s' with non-constant argument.\n",
								RTLIL::unescape_id(str).c_str());
					int child_width_hint = width_hint;
					bool child_sign_hint = sign_hint;
					children[0]->detectSignWidth(child_width_hint, child_sign_hint);
					x = children[0]->asReal(child_sign_hint);
				}

				if (children.size() >= 2) {
					while (children[1]->simplify(true, false, false, stage, width_hint, sign_hint, false)) { }
					if (!children[1]->isConst())
						log_file_error(filename, location.first_line, "Failed to evaluate system function `%s' with non-constant argument.\n",
								RTLIL::unescape_id(str).c_str());
					int child_width_hint = width_hint;
					bool child_sign_hint = sign_hint;
					children[1]->detectSignWidth(child_width_hint, child_sign_hint);
					y = children[1]->asReal(child_sign_hint);
				}

				if (str == "\\$rtoi") {
					newNode = AstNode::mkconst_int(x, true);
				} else {
					newNode = new AstNode(AST_REALVALUE);
					if (str == "\\$ln")         newNode->realvalue = ::log(x);
					else if (str == "\\$log10") newNode->realvalue = ::log10(x);
					else if (str == "\\$exp")   newNode->realvalue = ::exp(x);
					else if (str == "\\$sqrt")  newNode->realvalue = ::sqrt(x);
					else if (str == "\\$pow")   newNode->realvalue = ::pow(x, y);
					else if (str == "\\$floor") newNode->realvalue = ::floor(x);
					else if (str == "\\$ceil")  newNode->realvalue = ::ceil(x);
					else if (str == "\\$sin")   newNode->realvalue = ::sin(x);
					else if (str == "\\$cos")   newNode->realvalue = ::cos(x);
					else if (str == "\\$tan")   newNode->realvalue = ::tan(x);
					else if (str == "\\$asin")  newNode->realvalue = ::asin(x);
					else if (str == "\\$acos")  newNode->realvalue = ::acos(x);
					else if (str == "\\$atan")  newNode->realvalue = ::atan(x);
					else if (str == "\\$atan2") newNode->realvalue = ::atan2(x, y);
					else if (str == "\\$hypot") newNode->realvalue = ::hypot(x, y);
					else if (str == "\\$sinh")  newNode->realvalue = ::sinh(x);
					else if (str == "\\$cosh")  newNode->realvalue = ::cosh(x);
					else if (str == "\\$tanh")  newNode->realvalue = ::tanh(x);
					else if (str == "\\$asinh") newNode->realvalue = ::asinh(x);
					else if (str == "\\$acosh") newNode->realvalue = ::acosh(x);
					else if (str == "\\$atanh") newNode->realvalue = ::atanh(x);
					else if (str == "\\$itor")  newNode->realvalue = x;
					else log_abort();
				}
				goto apply_newNode;
			}

			if (str == "\\$sformatf") {
				AstNode *node_string = children[0];
				while (node_string->simplify(true, false, false, stage, width_hint, sign_hint, false)) { }
				if (node_string->type != AST_CONSTANT)
					log_file_error(filename, location.first_line, "Failed to evaluate system function `%s' with non-constant 1st argument.\n", str.c_str());
				std::string sformat = node_string->bitsAsConst().decode_string();
				std::string sout = process_format_str(sformat, 1, stage, width_hint, sign_hint);
				newNode = AstNode::mkconst_str(sout);
				goto apply_newNode;
			}

			if (current_scope.count(str) != 0 && current_scope[str]->type == AST_DPI_FUNCTION)
			{
				AstNode *dpi_decl = current_scope[str];

				std::string rtype, fname;
				std::vector<std::string> argtypes;
				std::vector<AstNode*> args;

				rtype = RTLIL::unescape_id(dpi_decl->children.at(0)->str);
				fname = RTLIL::unescape_id(dpi_decl->children.at(1)->str);

				for (int i = 2; i < GetSize(dpi_decl->children); i++)
				{
					if (i-2 >= GetSize(children))
						log_file_error(filename, location.first_line, "Insufficient number of arguments in DPI function call.\n");

					argtypes.push_back(RTLIL::unescape_id(dpi_decl->children.at(i)->str));
					args.push_back(children.at(i-2)->clone());
					while (args.back()->simplify(true, false, false, stage, -1, false, true)) { }

					if (args.back()->type != AST_CONSTANT && args.back()->type != AST_REALVALUE)
						log_file_error(filename, location.first_line, "Failed to evaluate DPI function with non-constant argument.\n");
				}

				newNode = dpi_call(rtype, fname, argtypes, args);

				for (auto arg : args)
					delete arg;

				goto apply_newNode;
			}

			if (current_scope.count(str) == 0 || current_scope[str]->type != AST_FUNCTION)
				log_file_error(filename, location.first_line, "Can't resolve function name `%s'.\n", str.c_str());
		}

		if (type == AST_TCALL)
		{
			if (str == "$finish" || str == "$stop")
			{
				if (!current_always || current_always->type != AST_INITIAL)
					log_file_error(filename, location.first_line, "System task `%s' outside initial block is unsupported.\n", str.c_str());

				log_file_error(filename, location.first_line, "System task `%s' executed.\n", str.c_str());
			}

			if (str == "\\$readmemh" || str == "\\$readmemb")
			{
				if (GetSize(children) < 2 || GetSize(children) > 4)
					log_file_error(filename, location.first_line, "System function %s got %d arguments, expected 2-4.\n",
							RTLIL::unescape_id(str).c_str(), int(children.size()));

				AstNode *node_filename = children[0]->clone();
				while (node_filename->simplify(true, false, false, stage, width_hint, sign_hint, false)) { }
				if (node_filename->type != AST_CONSTANT)
					log_file_error(filename, location.first_line, "Failed to evaluate system function `%s' with non-constant 1st argument.\n", str.c_str());

				AstNode *node_memory = children[1]->clone();
				while (node_memory->simplify(true, false, false, stage, width_hint, sign_hint, false)) { }
				if (node_memory->type != AST_IDENTIFIER || node_memory->id2ast == nullptr || node_memory->id2ast->type != AST_MEMORY)
					log_file_error(filename, location.first_line, "Failed to evaluate system function `%s' with non-memory 2nd argument.\n", str.c_str());

				int start_addr = -1, finish_addr = -1;

				if (GetSize(children) > 2) {
					AstNode *node_addr = children[2]->clone();
					while (node_addr->simplify(true, false, false, stage, width_hint, sign_hint, false)) { }
					if (node_addr->type != AST_CONSTANT)
						log_file_error(filename, location.first_line, "Failed to evaluate system function `%s' with non-constant 3rd argument.\n", str.c_str());
					start_addr = int(node_addr->asInt(false));
				}

				if (GetSize(children) > 3) {
					AstNode *node_addr = children[3]->clone();
					while (node_addr->simplify(true, false, false, stage, width_hint, sign_hint, false)) { }
					if (node_addr->type != AST_CONSTANT)
						log_file_error(filename, location.first_line, "Failed to evaluate system function `%s' with non-constant 4th argument.\n", str.c_str());
					finish_addr = int(node_addr->asInt(false));
				}

				bool unconditional_init = false;
				if (current_always->type == AST_INITIAL) {
					pool<AstNode*> queue;
					log_assert(current_always->children[0]->type == AST_BLOCK);
					queue.insert(current_always->children[0]);
					while (!unconditional_init && !queue.empty()) {
						pool<AstNode*> next_queue;
						for (auto n : queue)
						for (auto c : n->children) {
							if (c == this)
								unconditional_init = true;
							next_queue.insert(c);
						}
						next_queue.swap(queue);
					}
				}

				newNode = readmem(str == "\\$readmemh", node_filename->bitsAsConst().decode_string(), node_memory->id2ast, start_addr, finish_addr, unconditional_init);
				delete node_filename;
				delete node_memory;
				goto apply_newNode;
			}

			if (current_scope.count(str) == 0 || current_scope[str]->type != AST_TASK)
				log_file_error(filename, location.first_line, "Can't resolve task name `%s'.\n", str.c_str());
		}

		AstNode *decl = current_scope[str];

		std::stringstream sstr;
		sstr << "$func$" << str << "$" << filename << ":" << location.first_line << "$" << (autoidx++) << "$";
		std::string prefix = sstr.str();

		bool recommend_const_eval = false;
		bool require_const_eval = in_param ? false : has_const_only_constructs(recommend_const_eval);
		if ((in_param || recommend_const_eval || require_const_eval) && !decl->attributes.count(ID::via_celltype))
		{
			bool all_args_const = true;
			for (auto child : children) {
				while (child->simplify(true, false, false, 1, -1, false, true)) { }
				if (child->type != AST_CONSTANT && child->type != AST_REALVALUE)
					all_args_const = false;
			}

			if (all_args_const) {
				AstNode *func_workspace = current_scope[str]->clone();
				newNode = func_workspace->eval_const_function(this);
				delete func_workspace;
				goto apply_newNode;
			}

			if (in_param)
				log_file_error(filename, location.first_line, "Non-constant function call in constant expression.\n");
			if (require_const_eval)
				log_file_error(filename, location.first_line, "Function %s can only be called with constant arguments.\n", str.c_str());
		}

		size_t arg_count = 0;
		std::map<std::string, std::string> replace_rules;
		vector<AstNode*> added_mod_children;
		dict<std::string, AstNode*> wire_cache;
		vector<AstNode*> new_stmts;
		vector<AstNode*> output_assignments;

		if (current_block == NULL)
		{
			log_assert(type == AST_FCALL);

			AstNode *wire = NULL;
			for (auto child : decl->children)
				if (child->type == AST_WIRE && child->str == str)
					wire = child->clone();
			log_assert(wire != NULL);

			wire->str = prefix + str;
			wire->port_id = 0;
			wire->is_input = false;
			wire->is_output = false;

			current_ast_mod->children.push_back(wire);
			while (wire->simplify(true, false, false, 1, -1, false, false)) { }

			AstNode *lvalue = new AstNode(AST_IDENTIFIER);
			lvalue->str = wire->str;

			AstNode *always = new AstNode(AST_ALWAYS, new AstNode(AST_BLOCK,
					new AstNode(AST_ASSIGN_EQ, lvalue, clone())));
			always->children[0]->children[0]->was_checked = true;

			current_ast_mod->children.push_back(always);

			goto replace_fcall_with_id;
		}

		if (decl->attributes.count(ID::via_celltype))
		{
			std::string celltype = decl->attributes.at(ID::via_celltype)->asAttrConst().decode_string();
			std::string outport = str;

			if (celltype.find(' ') != std::string::npos) {
				int pos = celltype.find(' ');
				outport = RTLIL::escape_id(celltype.substr(pos+1));
				celltype = RTLIL::escape_id(celltype.substr(0, pos));
			} else
				celltype = RTLIL::escape_id(celltype);

			AstNode *cell = new AstNode(AST_CELL, new AstNode(AST_CELLTYPE));
			cell->str = prefix.substr(0, GetSize(prefix)-1);
			cell->children[0]->str = celltype;

			for (auto attr : decl->attributes)
				if (attr.first.str().rfind("\\via_celltype_defparam_", 0) == 0)
				{
					AstNode *cell_arg = new AstNode(AST_PARASET, attr.second->clone());
					cell_arg->str = RTLIL::escape_id(attr.first.substr(strlen("\\via_celltype_defparam_")));
					cell->children.push_back(cell_arg);
				}

			for (auto child : decl->children)
				if (child->type == AST_WIRE && (child->is_input || child->is_output || (type == AST_FCALL && child->str == str)))
				{
					AstNode *wire = child->clone();
					wire->str = prefix + wire->str;
					wire->port_id = 0;
					wire->is_input = false;
					wire->is_output = false;
					current_ast_mod->children.push_back(wire);
					while (wire->simplify(true, false, false, 1, -1, false, false)) { }

					AstNode *wire_id = new AstNode(AST_IDENTIFIER);
					wire_id->str = wire->str;

					if ((child->is_input || child->is_output) && arg_count < children.size())
					{
						AstNode *arg = children[arg_count++]->clone();
						AstNode *assign = child->is_input ?
								new AstNode(AST_ASSIGN_EQ, wire_id->clone(), arg) :
								new AstNode(AST_ASSIGN_EQ, arg, wire_id->clone());
						assign->children[0]->was_checked = true;

						for (auto it = current_block->children.begin(); it != current_block->children.end(); it++) {
							if (*it != current_block_child)
								continue;
							current_block->children.insert(it, assign);
							break;
						}
					}

					AstNode *cell_arg = new AstNode(AST_ARGUMENT, wire_id);
					cell_arg->str = child->str == str ? outport : child->str;
					cell->children.push_back(cell_arg);
				}

			current_ast_mod->children.push_back(cell);
			goto replace_fcall_with_id;
		}

		for (auto child : decl->children)
			if (child->type == AST_WIRE || child->type == AST_MEMORY || child->type == AST_PARAMETER || child->type == AST_LOCALPARAM || child->type == AST_ENUM_ITEM)
			{
				AstNode *wire = nullptr;

				if (wire_cache.count(child->str))
				{
					wire = wire_cache.at(child->str);
					if (wire->children.empty()) {
						for (auto c : child->children)
							wire->children.push_back(c->clone());
					} else if (!child->children.empty()) {
						while (child->simplify(true, false, false, stage, -1, false, false)) { }
						if (GetSize(child->children) == GetSize(wire->children)) {
							for (int i = 0; i < GetSize(child->children); i++)
								if (*child->children.at(i) != *wire->children.at(i))
									goto tcall_incompatible_wires;
						} else {
					tcall_incompatible_wires:
							log_file_error(filename, location.first_line, "Incompatible re-declaration of wire %s.\n", child->str.c_str());
						}
					}
				}
				else
				{
					wire = child->clone();
					wire->str = prefix + wire->str;
					wire->port_id = 0;
					wire->is_input = false;
					wire->is_output = false;
					wire->is_reg = true;
					wire->attributes[ID::nosync] = AstNode::mkconst_int(1, false);
					if (child->type == AST_ENUM_ITEM)
						wire->attributes[ID::enum_base_type] = child->attributes[ID::enum_base_type];

					wire_cache[child->str] = wire;

					current_ast_mod->children.push_back(wire);
					added_mod_children.push_back(wire);
				}

				if (child->type == AST_WIRE)
					while (wire->simplify(true, false, false, 1, -1, false, false)) { }

				replace_rules[child->str] = wire->str;
				current_scope[wire->str] = wire;

				if ((child->is_input || child->is_output) && arg_count < children.size())
				{
					AstNode *arg = children[arg_count++]->clone();
					// convert purely constant arguments into localparams
					if (child->is_input && child->type == AST_WIRE && arg->type == AST_CONSTANT && node_contains_assignment_to(decl, child)) {
						wire->type = AST_LOCALPARAM;
						wire->attributes.erase(ID::nosync);
						wire->children.insert(wire->children.begin(), arg->clone());
						continue;
					}
					AstNode *wire_id = new AstNode(AST_IDENTIFIER);
					wire_id->str = wire->str;
					AstNode *assign = child->is_input ?
							new AstNode(AST_ASSIGN_EQ, wire_id, arg) :
							new AstNode(AST_ASSIGN_EQ, arg, wire_id);
					assign->children[0]->was_checked = true;
					if (child->is_input)
						new_stmts.push_back(assign);
					else
						output_assignments.push_back(assign);
				}
			}

		for (auto child : added_mod_children) {
			child->replace_ids(prefix, replace_rules);
			while (child->simplify(true, false, false, 1, -1, false, false)) { }
		}

		for (auto child : decl->children)
			if (child->type != AST_WIRE && child->type != AST_MEMORY && child->type != AST_PARAMETER && child->type != AST_LOCALPARAM)
			{
				AstNode *stmt = child->clone();
				stmt->replace_ids(prefix, replace_rules);
				new_stmts.push_back(stmt);
			}

		new_stmts.insert(new_stmts.end(), output_assignments.begin(), output_assignments.end());

		for (auto it = current_block->children.begin(); ; it++) {
			log_assert(it != current_block->children.end());
			if (*it == current_block_child) {
				current_block->children.insert(it, new_stmts.begin(), new_stmts.end());
				break;
			}
		}

	replace_fcall_with_id:
		if (type == AST_FCALL) {
			delete_children();
			type = AST_IDENTIFIER;
			str = prefix + str;
		}
		if (type == AST_TCALL)
			str = "";
		did_something = true;
	}

replace_fcall_later:;

	// perform const folding when activated
	if (const_fold)
	{
		bool string_op;
		std::vector<RTLIL::State> tmp_bits;
		RTLIL::Const (*const_func)(const RTLIL::Const&, const RTLIL::Const&, bool, bool, int);
		RTLIL::Const dummy_arg;

		switch (type)
		{
		case AST_IDENTIFIER:
			if (current_scope.count(str) > 0 && (current_scope[str]->type == AST_PARAMETER || current_scope[str]->type == AST_LOCALPARAM || current_scope[str]->type == AST_ENUM_ITEM)) {
				if (current_scope[str]->children[0]->type == AST_CONSTANT) {
					if (children.size() != 0 && children[0]->type == AST_RANGE && children[0]->range_valid) {
						std::vector<RTLIL::State> data;
						bool param_upto = current_scope[str]->range_valid && current_scope[str]->range_swapped;
						int param_offset = current_scope[str]->range_valid ? current_scope[str]->range_right : 0;
						int param_width = current_scope[str]->range_valid ? current_scope[str]->range_left - current_scope[str]->range_right + 1 :
								GetSize(current_scope[str]->children[0]->bits);
						int tmp_range_left = children[0]->range_left, tmp_range_right = children[0]->range_right;
						if (param_upto) {
							tmp_range_left = (param_width + 2*param_offset) - children[0]->range_right - 1;
							tmp_range_right = (param_width + 2*param_offset) - children[0]->range_left - 1;
						}
						for (int i = tmp_range_right; i <= tmp_range_left; i++) {
							int index = i - param_offset;
							if (0 <= index && index < param_width)
								data.push_back(current_scope[str]->children[0]->bits[index]);
							else
								data.push_back(RTLIL::State::Sx);
						}
						newNode = mkconst_bits(data, false);
					} else
					if (children.size() == 0)
						newNode = current_scope[str]->children[0]->clone();
				} else
				if (current_scope[str]->children[0]->isConst())
					newNode = current_scope[str]->children[0]->clone();
			}
			else if (at_zero && current_scope.count(str) > 0 && (current_scope[str]->type == AST_WIRE || current_scope[str]->type == AST_AUTOWIRE)) {
				newNode = mkconst_int(0, sign_hint, width_hint);
			}
			break;
		case AST_BIT_NOT:
			if (children[0]->type == AST_CONSTANT) {
				RTLIL::Const y = RTLIL::const_not(children[0]->bitsAsConst(width_hint, sign_hint), dummy_arg, sign_hint, false, width_hint);
				newNode = mkconst_bits(y.bits, sign_hint);
			}
			break;
		case AST_TO_SIGNED:
		case AST_TO_UNSIGNED:
			if (children[0]->type == AST_CONSTANT) {
				RTLIL::Const y = children[0]->bitsAsConst(width_hint, sign_hint);
				newNode = mkconst_bits(y.bits, type == AST_TO_SIGNED);
			}
			break;
		if (0) { case AST_BIT_AND:  const_func = RTLIL::const_and;  }
		if (0) { case AST_BIT_OR:   const_func = RTLIL::const_or;   }
		if (0) { case AST_BIT_XOR:  const_func = RTLIL::const_xor;  }
		if (0) { case AST_BIT_XNOR: const_func = RTLIL::const_xnor; }
			if (children[0]->type == AST_CONSTANT && children[1]->type == AST_CONSTANT) {
				RTLIL::Const y = const_func(children[0]->bitsAsConst(width_hint, sign_hint),
						children[1]->bitsAsConst(width_hint, sign_hint), sign_hint, sign_hint, width_hint);
				newNode = mkconst_bits(y.bits, sign_hint);
			}
			break;
		if (0) { case AST_REDUCE_AND:  const_func = RTLIL::const_reduce_and;  }
		if (0) { case AST_REDUCE_OR:   const_func = RTLIL::const_reduce_or;   }
		if (0) { case AST_REDUCE_XOR:  const_func = RTLIL::const_reduce_xor;  }
		if (0) { case AST_REDUCE_XNOR: const_func = RTLIL::const_reduce_xnor; }
		if (0) { case AST_REDUCE_BOOL: const_func = RTLIL::const_reduce_bool; }
			if (children[0]->type == AST_CONSTANT) {
				RTLIL::Const y = const_func(RTLIL::Const(children[0]->bits), dummy_arg, false, false, -1);
				newNode = mkconst_bits(y.bits, false);
			}
			break;
		case AST_LOGIC_NOT:
			if (children[0]->type == AST_CONSTANT) {
				RTLIL::Const y = RTLIL::const_logic_not(RTLIL::Const(children[0]->bits), dummy_arg, children[0]->is_signed, false, -1);
				newNode = mkconst_bits(y.bits, false);
			} else
			if (children[0]->isConst()) {
				newNode = mkconst_int(children[0]->asReal(sign_hint) == 0, false, 1);
			}
			break;
		if (0) { case AST_LOGIC_AND: const_func = RTLIL::const_logic_and; }
		if (0) { case AST_LOGIC_OR:  const_func = RTLIL::const_logic_or;  }
			if (children[0]->type == AST_CONSTANT && children[1]->type == AST_CONSTANT) {
				RTLIL::Const y = const_func(RTLIL::Const(children[0]->bits), RTLIL::Const(children[1]->bits),
						children[0]->is_signed, children[1]->is_signed, -1);
				newNode = mkconst_bits(y.bits, false);
			} else
			if (children[0]->isConst() && children[1]->isConst()) {
				if (type == AST_LOGIC_AND)
					newNode = mkconst_int((children[0]->asReal(sign_hint) != 0) && (children[1]->asReal(sign_hint) != 0), false, 1);
				else
					newNode = mkconst_int((children[0]->asReal(sign_hint) != 0) || (children[1]->asReal(sign_hint) != 0), false, 1);
			}
			break;
		if (0) { case AST_SHIFT_LEFT:   const_func = RTLIL::const_shl;  }
		if (0) { case AST_SHIFT_RIGHT:  const_func = RTLIL::const_shr;  }
		if (0) { case AST_SHIFT_SLEFT:  const_func = RTLIL::const_sshl; }
		if (0) { case AST_SHIFT_SRIGHT: const_func = RTLIL::const_sshr; }
		if (0) { case AST_POW:          const_func = RTLIL::const_pow; }
			if (children[0]->type == AST_CONSTANT && children[1]->type == AST_CONSTANT) {
				RTLIL::Const y = const_func(children[0]->bitsAsConst(width_hint, sign_hint),
						RTLIL::Const(children[1]->bits), sign_hint, type == AST_POW ? children[1]->is_signed : false, width_hint);
				newNode = mkconst_bits(y.bits, sign_hint);
			} else
			if (type == AST_POW && children[0]->isConst() && children[1]->isConst()) {
				newNode = new AstNode(AST_REALVALUE);
				newNode->realvalue = pow(children[0]->asReal(sign_hint), children[1]->asReal(sign_hint));
			}
			break;
		if (0) { case AST_LT:  const_func = RTLIL::const_lt; }
		if (0) { case AST_LE:  const_func = RTLIL::const_le; }
		if (0) { case AST_EQ:  const_func = RTLIL::const_eq; }
		if (0) { case AST_NE:  const_func = RTLIL::const_ne; }
		if (0) { case AST_EQX: const_func = RTLIL::const_eqx; }
		if (0) { case AST_NEX: const_func = RTLIL::const_nex; }
		if (0) { case AST_GE:  const_func = RTLIL::const_ge; }
		if (0) { case AST_GT:  const_func = RTLIL::const_gt; }
			if (children[0]->type == AST_CONSTANT && children[1]->type == AST_CONSTANT) {
				int cmp_width = max(children[0]->bits.size(), children[1]->bits.size());
				bool cmp_signed = children[0]->is_signed && children[1]->is_signed;
				RTLIL::Const y = const_func(children[0]->bitsAsConst(cmp_width, cmp_signed),
						children[1]->bitsAsConst(cmp_width, cmp_signed), cmp_signed, cmp_signed, 1);
				newNode = mkconst_bits(y.bits, false);
			} else
			if (children[0]->isConst() && children[1]->isConst()) {
				bool cmp_signed = (children[0]->type == AST_REALVALUE || children[0]->is_signed) && (children[1]->type == AST_REALVALUE || children[1]->is_signed);
				switch (type) {
				case AST_LT:  newNode = mkconst_int(children[0]->asReal(cmp_signed) <  children[1]->asReal(cmp_signed), false, 1); break;
				case AST_LE:  newNode = mkconst_int(children[0]->asReal(cmp_signed) <= children[1]->asReal(cmp_signed), false, 1); break;
				case AST_EQ:  newNode = mkconst_int(children[0]->asReal(cmp_signed) == children[1]->asReal(cmp_signed), false, 1); break;
				case AST_NE:  newNode = mkconst_int(children[0]->asReal(cmp_signed) != children[1]->asReal(cmp_signed), false, 1); break;
				case AST_EQX: newNode = mkconst_int(children[0]->asReal(cmp_signed) == children[1]->asReal(cmp_signed), false, 1); break;
				case AST_NEX: newNode = mkconst_int(children[0]->asReal(cmp_signed) != children[1]->asReal(cmp_signed), false, 1); break;
				case AST_GE:  newNode = mkconst_int(children[0]->asReal(cmp_signed) >= children[1]->asReal(cmp_signed), false, 1); break;
				case AST_GT:  newNode = mkconst_int(children[0]->asReal(cmp_signed) >  children[1]->asReal(cmp_signed), false, 1); break;
				default: log_abort();
				}
			}
			break;
		if (0) { case AST_ADD: const_func = RTLIL::const_add; }
		if (0) { case AST_SUB: const_func = RTLIL::const_sub; }
		if (0) { case AST_MUL: const_func = RTLIL::const_mul; }
		if (0) { case AST_DIV: const_func = RTLIL::const_div; }
		if (0) { case AST_MOD: const_func = RTLIL::const_mod; }
			if (children[0]->type == AST_CONSTANT && children[1]->type == AST_CONSTANT) {
				RTLIL::Const y = const_func(children[0]->bitsAsConst(width_hint, sign_hint),
						children[1]->bitsAsConst(width_hint, sign_hint), sign_hint, sign_hint, width_hint);
				newNode = mkconst_bits(y.bits, sign_hint);
			} else
			if (children[0]->isConst() && children[1]->isConst()) {
				newNode = new AstNode(AST_REALVALUE);
				switch (type) {
				case AST_ADD: newNode->realvalue = children[0]->asReal(sign_hint) + children[1]->asReal(sign_hint); break;
				case AST_SUB: newNode->realvalue = children[0]->asReal(sign_hint) - children[1]->asReal(sign_hint); break;
				case AST_MUL: newNode->realvalue = children[0]->asReal(sign_hint) * children[1]->asReal(sign_hint); break;
				case AST_DIV: newNode->realvalue = children[0]->asReal(sign_hint) / children[1]->asReal(sign_hint); break;
				case AST_MOD: newNode->realvalue = fmod(children[0]->asReal(sign_hint), children[1]->asReal(sign_hint)); break;
				default: log_abort();
				}
			}
			break;
		if (0) { case AST_SELFSZ: const_func = RTLIL::const_pos; }
		if (0) { case AST_POS: const_func = RTLIL::const_pos; }
		if (0) { case AST_NEG: const_func = RTLIL::const_neg; }
			if (children[0]->type == AST_CONSTANT) {
				RTLIL::Const y = const_func(children[0]->bitsAsConst(width_hint, sign_hint), dummy_arg, sign_hint, false, width_hint);
				newNode = mkconst_bits(y.bits, sign_hint);
			} else
			if (children[0]->isConst()) {
				newNode = new AstNode(AST_REALVALUE);
				if (type == AST_NEG)
					newNode->realvalue = -children[0]->asReal(sign_hint);
				else
					newNode->realvalue = +children[0]->asReal(sign_hint);
			}
			break;
		case AST_TERNARY:
			if (children[0]->isConst())
			{
				bool found_sure_true = false;
				bool found_maybe_true = false;

				if (children[0]->type == AST_CONSTANT)
					for (auto &bit : children[0]->bits) {
						if (bit == RTLIL::State::S1)
							found_sure_true = true;
						if (bit > RTLIL::State::S1)
							found_maybe_true = true;
					}
				else
					found_sure_true = children[0]->asReal(sign_hint) != 0;

				AstNode *choice = NULL, *not_choice = NULL;
				if (found_sure_true)
					choice = children[1], not_choice = children[2];
				else if (!found_maybe_true)
					choice = children[2], not_choice = children[1];

				if (choice != NULL) {
					if (choice->type == AST_CONSTANT) {
						int other_width_hint = width_hint;
						bool other_sign_hint = sign_hint, other_real = false;
						not_choice->detectSignWidth(other_width_hint, other_sign_hint, &other_real);
						if (other_real) {
							newNode = new AstNode(AST_REALVALUE);
							choice->detectSignWidth(width_hint, sign_hint);
							newNode->realvalue = choice->asReal(sign_hint);
						} else {
							RTLIL::Const y = choice->bitsAsConst(width_hint, sign_hint);
							if (choice->is_string && y.bits.size() % 8 == 0 && sign_hint == false)
								newNode = mkconst_str(y.bits);
							else
								newNode = mkconst_bits(y.bits, sign_hint);
						}
					} else
					if (choice->isConst()) {
						newNode = choice->clone();
					}
				} else if (children[1]->type == AST_CONSTANT && children[2]->type == AST_CONSTANT) {
					RTLIL::Const a = children[1]->bitsAsConst(width_hint, sign_hint);
					RTLIL::Const b = children[2]->bitsAsConst(width_hint, sign_hint);
					log_assert(a.bits.size() == b.bits.size());
					for (size_t i = 0; i < a.bits.size(); i++)
						if (a.bits[i] != b.bits[i])
							a.bits[i] = RTLIL::State::Sx;
					newNode = mkconst_bits(a.bits, sign_hint);
				} else if (children[1]->isConst() && children[2]->isConst()) {
					newNode = new AstNode(AST_REALVALUE);
					if (children[1]->asReal(sign_hint) == children[2]->asReal(sign_hint))
						newNode->realvalue = children[1]->asReal(sign_hint);
					else
						// IEEE Std 1800-2012 Sec. 11.4.11 states that the entry in Table 7-1 for
						// the data type in question should be returned if the ?: is ambiguous. The
						// value in Table 7-1 for the 'real' type is 0.0.
						newNode->realvalue = 0.0;
				}
			}
			break;
		case AST_CAST_SIZE:
			if (children.at(0)->type == AST_CONSTANT && children.at(1)->type == AST_CONSTANT) {
				int width = children[0]->bitsAsConst().as_int();
				RTLIL::Const val = children[1]->bitsAsConst(width);
				newNode = mkconst_bits(val.bits, children[1]->is_signed);
			}
			break;
		case AST_CONCAT:
			string_op = !children.empty();
			for (auto it = children.begin(); it != children.end(); it++) {
				if ((*it)->type != AST_CONSTANT)
					goto not_const;
				if (!(*it)->is_string)
					string_op = false;
				tmp_bits.insert(tmp_bits.end(), (*it)->bits.begin(), (*it)->bits.end());
			}
			newNode = string_op ? mkconst_str(tmp_bits) : mkconst_bits(tmp_bits, false);
			break;
		case AST_REPLICATE:
			if (children.at(0)->type != AST_CONSTANT || children.at(1)->type != AST_CONSTANT)
				goto not_const;
			for (int i = 0; i < children[0]->bitsAsConst().as_int(); i++)
				tmp_bits.insert(tmp_bits.end(), children.at(1)->bits.begin(), children.at(1)->bits.end());
			newNode = children.at(1)->is_string ? mkconst_str(tmp_bits) : mkconst_bits(tmp_bits, false);
			break;
		default:
		not_const:
			break;
		}
	}

	// if any of the above set 'newNode' -> use 'newNode' as template to update 'this'
	if (newNode) {
apply_newNode:
		// fprintf(stderr, "----\n");
		// dumpAst(stderr, "- ");
		// newNode->dumpAst(stderr, "+ ");
		log_assert(newNode != NULL);
		newNode->filename = filename;
		newNode->location = location;
		newNode->cloneInto(this);
		delete newNode;
		did_something = true;
	}

	if (!did_something)
		basic_prep = true;

	recursion_counter--;
	return did_something;
}

static void replace_result_wire_name_in_function(AstNode *node, std::string &from, std::string &to)
{
	for (auto &it : node->children)
		replace_result_wire_name_in_function(it, from, to);
	if (node->str == from)
		node->str = to;
}

// replace a readmem[bh] TCALL ast node with a block of memory assignments
AstNode *AstNode::readmem(bool is_readmemh, std::string mem_filename, AstNode *memory, int start_addr, int finish_addr, bool unconditional_init)
{
	int mem_width, mem_size, addr_bits;
	memory->meminfo(mem_width, mem_size, addr_bits);

	AstNode *block = new AstNode(AST_BLOCK);

	AstNode *meminit = nullptr;
	int next_meminit_cursor=0;
	vector<State> meminit_bits;
	int meminit_size=0;

	std::ifstream f;
	f.open(mem_filename.c_str());
	if (f.fail()) {
#ifdef _WIN32
		char slash = '\\';
#else
		char slash = '/';
#endif
		std::string path = filename.substr(0, filename.find_last_of(slash)+1);
		f.open(path + mem_filename.c_str());
		yosys_input_files.insert(path + mem_filename);
	} else {
		yosys_input_files.insert(mem_filename);
	}
	if (f.fail() || GetSize(mem_filename) == 0)
		log_file_error(filename, location.first_line, "Can not open file `%s` for %s.\n", mem_filename.c_str(), str.c_str());

	log_assert(GetSize(memory->children) == 2 && memory->children[1]->type == AST_RANGE && memory->children[1]->range_valid);
	int range_left =  memory->children[1]->range_left, range_right =  memory->children[1]->range_right;
	int range_min = min(range_left, range_right), range_max = max(range_left, range_right);

	if (start_addr < 0)
		start_addr = range_min;

	if (finish_addr < 0)
		finish_addr = range_max + 1;

	bool in_comment = false;
	int increment = start_addr <= finish_addr ? +1 : -1;
	int cursor = start_addr;

	while (!f.eof())
	{
		std::string line, token;
		std::getline(f, line);

		for (int i = 0; i < GetSize(line); i++) {
			if (in_comment && line.compare(i, 2, "*/") == 0) {
				line[i] = ' ';
				line[i+1] = ' ';
				in_comment = false;
				continue;
			}
			if (!in_comment && line.compare(i, 2, "/*") == 0)
				in_comment = true;
			if (in_comment)
				line[i] = ' ';
		}

		while (1)
		{
			token = next_token(line, " \t\r\n");
			if (token.empty() || token.compare(0, 2, "//") == 0)
				break;

			if (token[0] == '@') {
				token = token.substr(1);
				const char *nptr = token.c_str();
				char *endptr;
				cursor = strtol(nptr, &endptr, 16);
				if (!*nptr || *endptr)
					log_file_error(filename, location.first_line, "Can not parse address `%s` for %s.\n", nptr, str.c_str());
				continue;
			}

			AstNode *value = VERILOG_FRONTEND::const2ast(stringf("%d'%c", mem_width, is_readmemh ? 'h' : 'b') + token);

			if (unconditional_init)
			{
				if (meminit == nullptr || cursor != next_meminit_cursor)
				{
					if (meminit != nullptr) {
						meminit->children[1] = AstNode::mkconst_bits(meminit_bits, false);
						meminit->children[2] = AstNode::mkconst_int(meminit_size, false);
					}

					meminit = new AstNode(AST_MEMINIT);
					meminit->children.push_back(AstNode::mkconst_int(cursor, false));
					meminit->children.push_back(nullptr);
					meminit->children.push_back(nullptr);
					meminit->str = memory->str;
					meminit->id2ast = memory;
					meminit_bits.clear();
					meminit_size = 0;

					current_ast_mod->children.push_back(meminit);
					next_meminit_cursor = cursor;
				}

				meminit_size++;
				next_meminit_cursor++;
				meminit_bits.insert(meminit_bits.end(), value->bits.begin(), value->bits.end());
				delete value;
			}
			else
			{
				block->children.push_back(new AstNode(AST_ASSIGN_EQ, new AstNode(AST_IDENTIFIER, new AstNode(AST_RANGE, AstNode::mkconst_int(cursor, false))), value));
				block->children.back()->children[0]->str = memory->str;
				block->children.back()->children[0]->id2ast = memory;
				block->children.back()->children[0]->was_checked = true;
			}

			cursor += increment;
			if ((cursor == finish_addr+increment) || (increment > 0 && cursor > range_max) || (increment < 0 && cursor < range_min))
				break;
		}

		if ((cursor == finish_addr+increment) || (increment > 0 && cursor > range_max) || (increment < 0 && cursor < range_min))
			break;
	}

	if (meminit != nullptr) {
		meminit->children[1] = AstNode::mkconst_bits(meminit_bits, false);
		meminit->children[2] = AstNode::mkconst_int(meminit_size, false);
	}

	return block;
}

// annotate the names of all wires and other named objects in a generate block
void AstNode::expand_genblock(std::string index_var, std::string prefix, std::map<std::string, std::string> &name_map)
{
	if (!index_var.empty() && type == AST_IDENTIFIER && str == index_var) {
		if (children.empty()) {
			current_scope[index_var]->children[0]->cloneInto(this);
		} else {
			AstNode *p = new AstNode(AST_LOCALPARAM, current_scope[index_var]->children[0]->clone());
			p->str = stringf("$genval$%d", autoidx++);
			current_ast_mod->children.push_back(p);
			str = p->str;
			id2ast = p;
		}
	}

	if ((type == AST_IDENTIFIER || type == AST_FCALL || type == AST_TCALL || type == AST_WIRETYPE) && name_map.count(str) > 0)
		str = name_map[str];

	std::map<std::string, std::string> backup_name_map;

	for (size_t i = 0; i < children.size(); i++) {
		AstNode *child = children[i];
		if (child->type == AST_WIRE || child->type == AST_MEMORY || child->type == AST_PARAMETER || child->type == AST_LOCALPARAM ||
				child->type == AST_FUNCTION || child->type == AST_TASK || child->type == AST_CELL || child->type == AST_TYPEDEF || child->type == AST_ENUM_ITEM) {
			if (backup_name_map.size() == 0)
				backup_name_map = name_map;
			std::string new_name = prefix[0] == '\\' ? prefix.substr(1) : prefix;
			size_t pos = child->str.rfind('.');
			if (pos == std::string::npos)
				pos = child->str[0] == '\\' && prefix[0] == '\\' ? 1 : 0;
			else
				pos = pos + 1;
			new_name = child->str.substr(0, pos) + new_name + child->str.substr(pos);
			if (new_name[0] != '$' && new_name[0] != '\\')
				new_name = prefix[0] + new_name;
			name_map[child->str] = new_name;
			if (child->type == AST_FUNCTION)
				replace_result_wire_name_in_function(child, child->str, new_name);
			else
				child->str = new_name;
			current_scope[new_name] = child;
		}
		if (child->type == AST_ENUM){
			current_scope[child->str] = child;
			for (auto enode : child->children){
				log_assert(enode->type == AST_ENUM_ITEM);
				if (backup_name_map.size() == 0)
					backup_name_map = name_map;
				std::string new_name = prefix[0] == '\\' ? prefix.substr(1) : prefix;
				size_t pos = enode->str.rfind('.');
				if (pos == std::string::npos)
					pos = enode->str[0] == '\\' && prefix[0] == '\\' ? 1 : 0;
				else
					pos = pos + 1;
				new_name = enode->str.substr(0, pos) + new_name + enode->str.substr(pos);
				if (new_name[0] != '$' && new_name[0] != '\\')
					new_name = prefix[0] + new_name;
				name_map[enode->str] = new_name;

				enode->str = new_name;
				current_scope[new_name] = enode;
			}
		}
	}

	for (size_t i = 0; i < children.size(); i++) {
		AstNode *child = children[i];
		// AST_PREFIX member names should not be prefixed; a nested AST_PREFIX
		// still needs to recursed-into
		if (type == AST_PREFIX && i == 1 && child->type == AST_IDENTIFIER)
			continue;
		if (child->type != AST_FUNCTION && child->type != AST_TASK)
			child->expand_genblock(index_var, prefix, name_map);
	}


	if (backup_name_map.size() > 0)
		name_map.swap(backup_name_map);
}

// rename stuff (used when tasks of functions are instantiated)
void AstNode::replace_ids(const std::string &prefix, const std::map<std::string, std::string> &rules)
{
	if (type == AST_BLOCK)
	{
		std::map<std::string, std::string> new_rules = rules;
		std::string new_prefix = prefix + str;

		for (auto child : children)
			if (child->type == AST_WIRE) {
				new_rules[child->str] = new_prefix + child->str;
				child->str = new_prefix + child->str;
			}

		for (auto child : children)
			if (child->type != AST_WIRE)
				child->replace_ids(new_prefix, new_rules);
	}
	else
	{
		if (type == AST_IDENTIFIER && rules.count(str) > 0)
			str = rules.at(str);
		for (auto child : children)
			child->replace_ids(prefix, rules);
	}
}

// helper function for mem2reg_as_needed_pass1
static void mark_memories_assign_lhs_complex(dict<AstNode*, pool<std::string>> &mem2reg_places,
		dict<AstNode*, uint32_t> &mem2reg_candidates, AstNode *that)
{
	for (auto &child : that->children)
		mark_memories_assign_lhs_complex(mem2reg_places, mem2reg_candidates, child);

	if (that->type == AST_IDENTIFIER && that->id2ast && that->id2ast->type == AST_MEMORY) {
		AstNode *mem = that->id2ast;
		if (!(mem2reg_candidates[mem] & AstNode::MEM2REG_FL_CMPLX_LHS))
			mem2reg_places[mem].insert(stringf("%s:%d", that->filename.c_str(), that->location.first_line));
		mem2reg_candidates[mem] |= AstNode::MEM2REG_FL_CMPLX_LHS;
	}
}

// find memories that should be replaced by registers
void AstNode::mem2reg_as_needed_pass1(dict<AstNode*, pool<std::string>> &mem2reg_places,
		dict<AstNode*, uint32_t> &mem2reg_candidates, dict<AstNode*, uint32_t> &proc_flags, uint32_t &flags)
{
	uint32_t children_flags = 0;
	int lhs_children_counter = 0;

	if (type == AST_TYPEDEF)
		return; // don't touch content of typedefs

	if (type == AST_ASSIGN || type == AST_ASSIGN_LE || type == AST_ASSIGN_EQ)
	{
		// mark all memories that are used in a complex expression on the left side of an assignment
		for (auto &lhs_child : children[0]->children)
			mark_memories_assign_lhs_complex(mem2reg_places, mem2reg_candidates, lhs_child);

		if (children[0]->type == AST_IDENTIFIER && children[0]->id2ast && children[0]->id2ast->type == AST_MEMORY)
		{
			AstNode *mem = children[0]->id2ast;

			// activate mem2reg if this is assigned in an async proc
			if (flags & AstNode::MEM2REG_FL_ASYNC) {
				if (!(mem2reg_candidates[mem] & AstNode::MEM2REG_FL_SET_ASYNC))
					mem2reg_places[mem].insert(stringf("%s:%d", filename.c_str(), location.first_line));
				mem2reg_candidates[mem] |= AstNode::MEM2REG_FL_SET_ASYNC;
			}

			// remember if this is assigned blocking (=)
			if (type == AST_ASSIGN_EQ) {
				if (!(proc_flags[mem] & AstNode::MEM2REG_FL_EQ1))
					mem2reg_places[mem].insert(stringf("%s:%d", filename.c_str(), location.first_line));
				proc_flags[mem] |= AstNode::MEM2REG_FL_EQ1;
			}

			// for proper (non-init) writes: remember if this is a constant index or not
			if ((flags & MEM2REG_FL_INIT) == 0) {
				if (children[0]->children.size() && children[0]->children[0]->type == AST_RANGE && children[0]->children[0]->children.size()) {
					if (children[0]->children[0]->children[0]->type == AST_CONSTANT)
						mem2reg_candidates[mem] |= AstNode::MEM2REG_FL_CONST_LHS;
					else
						mem2reg_candidates[mem] |= AstNode::MEM2REG_FL_VAR_LHS;
				}
			}

			// remember where this is
			if (flags & MEM2REG_FL_INIT) {
				if (!(mem2reg_candidates[mem] & AstNode::MEM2REG_FL_SET_INIT))
					mem2reg_places[mem].insert(stringf("%s:%d", filename.c_str(), location.first_line));
				mem2reg_candidates[mem] |= AstNode::MEM2REG_FL_SET_INIT;
			} else {
				if (!(mem2reg_candidates[mem] & AstNode::MEM2REG_FL_SET_ELSE))
					mem2reg_places[mem].insert(stringf("%s:%d", filename.c_str(), location.first_line));
				mem2reg_candidates[mem] |= AstNode::MEM2REG_FL_SET_ELSE;
			}
		}

		lhs_children_counter = 1;
	}

	if (type == AST_IDENTIFIER && id2ast && id2ast->type == AST_MEMORY)
	{
		AstNode *mem = id2ast;

		// flag if used after blocking assignment (in same proc)
		if ((proc_flags[mem] & AstNode::MEM2REG_FL_EQ1) && !(mem2reg_candidates[mem] & AstNode::MEM2REG_FL_EQ2)) {
			mem2reg_places[mem].insert(stringf("%s:%d", filename.c_str(), location.first_line));
			mem2reg_candidates[mem] |= AstNode::MEM2REG_FL_EQ2;
		}
	}

	// also activate if requested, either by using mem2reg attribute or by declaring array as 'wire' instead of 'reg' or 'logic'
	if (type == AST_MEMORY && (get_bool_attribute(ID::mem2reg) || (flags & AstNode::MEM2REG_FL_ALL) || !(is_reg || is_logic)))
		mem2reg_candidates[this] |= AstNode::MEM2REG_FL_FORCED;

	if (type == AST_MODULE && get_bool_attribute(ID::mem2reg))
		children_flags |= AstNode::MEM2REG_FL_ALL;

	dict<AstNode*, uint32_t> *proc_flags_p = NULL;

	if (type == AST_ALWAYS) {
		int count_edge_events = 0;
		for (auto child : children)
			if (child->type == AST_POSEDGE || child->type == AST_NEGEDGE)
				count_edge_events++;
		if (count_edge_events != 1)
			children_flags |= AstNode::MEM2REG_FL_ASYNC;
		proc_flags_p = new dict<AstNode*, uint32_t>;
	}

	if (type == AST_INITIAL) {
		children_flags |= AstNode::MEM2REG_FL_INIT;
		proc_flags_p = new dict<AstNode*, uint32_t>;
	}

	uint32_t backup_flags = flags;
	flags |= children_flags;
	log_assert((flags & ~0x000000ff) == 0);

	for (auto child : children)
	{
		if (lhs_children_counter > 0) {
			lhs_children_counter--;
			if (child->children.size() && child->children[0]->type == AST_RANGE && child->children[0]->children.size()) {
				for (auto c : child->children[0]->children) {
					if (proc_flags_p)
						c->mem2reg_as_needed_pass1(mem2reg_places, mem2reg_candidates, *proc_flags_p, flags);
					else
						c->mem2reg_as_needed_pass1(mem2reg_places, mem2reg_candidates, proc_flags, flags);
				}
			}
		} else
		if (proc_flags_p)
			child->mem2reg_as_needed_pass1(mem2reg_places, mem2reg_candidates, *proc_flags_p, flags);
		else
			child->mem2reg_as_needed_pass1(mem2reg_places, mem2reg_candidates, proc_flags, flags);
	}

	flags &= ~children_flags | backup_flags;

	if (proc_flags_p) {
#ifndef NDEBUG
		for (auto it : *proc_flags_p)
			log_assert((it.second & ~0xff000000) == 0);
#endif
		delete proc_flags_p;
	}
}

bool AstNode::mem2reg_check(pool<AstNode*> &mem2reg_set)
{
	if (type != AST_IDENTIFIER || !id2ast || !mem2reg_set.count(id2ast))
		return false;

	if (children.empty() || children[0]->type != AST_RANGE || GetSize(children[0]->children) != 1)
		log_file_error(filename, location.first_line, "Invalid array access.\n");

	return true;
}

void AstNode::mem2reg_remove(pool<AstNode*> &mem2reg_set, vector<AstNode*> &delnodes)
{
	log_assert(mem2reg_set.count(this) == 0);

	if (mem2reg_set.count(id2ast))
		id2ast = nullptr;

	for (size_t i = 0; i < children.size(); i++) {
		if (mem2reg_set.count(children[i]) > 0) {
			delnodes.push_back(children[i]);
			children.erase(children.begin() + (i--));
		} else {
			children[i]->mem2reg_remove(mem2reg_set, delnodes);
		}
	}
}

// actually replace memories with registers
bool AstNode::mem2reg_as_needed_pass2(pool<AstNode*> &mem2reg_set, AstNode *mod, AstNode *block, AstNode *&async_block)
{
	bool did_something = false;

	if (type == AST_BLOCK)
		block = this;

	if (type == AST_FUNCTION || type == AST_TASK)
		return false;

	if (type == AST_TYPEDEF)
		return false;

	if (type == AST_MEMINIT && id2ast && mem2reg_set.count(id2ast))
	{
		log_assert(children[0]->type == AST_CONSTANT);
		log_assert(children[1]->type == AST_CONSTANT);
		log_assert(children[2]->type == AST_CONSTANT);

		int cursor = children[0]->asInt(false);
		Const data = children[1]->bitsAsConst();
		int length = children[2]->asInt(false);

		if (length != 0)
		{
			AstNode *block = new AstNode(AST_INITIAL, new AstNode(AST_BLOCK));
			mod->children.push_back(block);
			block = block->children[0];

			int wordsz = GetSize(data) / length;

			for (int i = 0; i < length; i++) {
				block->children.push_back(new AstNode(AST_ASSIGN_EQ, new AstNode(AST_IDENTIFIER, new AstNode(AST_RANGE, AstNode::mkconst_int(cursor+i, false))), mkconst_bits(data.extract(i*wordsz, wordsz).bits, false)));
				block->children.back()->children[0]->str = str;
				block->children.back()->children[0]->id2ast = id2ast;
				block->children.back()->children[0]->was_checked = true;
			}
		}

		AstNode *newNode = new AstNode(AST_NONE);
		newNode->cloneInto(this);
		delete newNode;

		did_something = true;
	}

	if (type == AST_ASSIGN && block == NULL && children[0]->mem2reg_check(mem2reg_set))
	{
		if (async_block == NULL) {
			async_block = new AstNode(AST_ALWAYS, new AstNode(AST_BLOCK));
			mod->children.push_back(async_block);
		}

		AstNode *newNode = clone();
		newNode->type = AST_ASSIGN_EQ;
		newNode->children[0]->was_checked = true;
		async_block->children[0]->children.push_back(newNode);

		newNode = new AstNode(AST_NONE);
		newNode->cloneInto(this);
		delete newNode;

		did_something = true;
	}

	if ((type == AST_ASSIGN_LE || type == AST_ASSIGN_EQ) && children[0]->mem2reg_check(mem2reg_set) &&
			children[0]->children[0]->children[0]->type != AST_CONSTANT)
	{
		std::stringstream sstr;
		sstr << "$mem2reg_wr$" << children[0]->str << "$" << filename << ":" << location.first_line << "$" << (autoidx++);
		std::string id_addr = sstr.str() + "_ADDR", id_data = sstr.str() + "_DATA";

		int mem_width, mem_size, addr_bits;
		bool mem_signed = children[0]->id2ast->is_signed;
		children[0]->id2ast->meminfo(mem_width, mem_size, addr_bits);

		AstNode *wire_addr = new AstNode(AST_WIRE, new AstNode(AST_RANGE, mkconst_int(addr_bits-1, true), mkconst_int(0, true)));
		wire_addr->str = id_addr;
		wire_addr->is_reg = true;
		wire_addr->was_checked = true;
		wire_addr->attributes[ID::nosync] = AstNode::mkconst_int(1, false);
		mod->children.push_back(wire_addr);
		while (wire_addr->simplify(true, false, false, 1, -1, false, false)) { }

		AstNode *wire_data = new AstNode(AST_WIRE, new AstNode(AST_RANGE, mkconst_int(mem_width-1, true), mkconst_int(0, true)));
		wire_data->str = id_data;
		wire_data->is_reg = true;
		wire_data->was_checked = true;
		wire_data->is_signed = mem_signed;
		wire_data->attributes[ID::nosync] = AstNode::mkconst_int(1, false);
		mod->children.push_back(wire_data);
		while (wire_data->simplify(true, false, false, 1, -1, false, false)) { }

		log_assert(block != NULL);
		size_t assign_idx = 0;
		while (assign_idx < block->children.size() && block->children[assign_idx] != this)
			assign_idx++;
		log_assert(assign_idx < block->children.size());

		AstNode *assign_addr = new AstNode(AST_ASSIGN_EQ, new AstNode(AST_IDENTIFIER), children[0]->children[0]->children[0]->clone());
		assign_addr->children[0]->str = id_addr;
		assign_addr->children[0]->was_checked = true;
		block->children.insert(block->children.begin()+assign_idx+1, assign_addr);

		AstNode *case_node = new AstNode(AST_CASE, new AstNode(AST_IDENTIFIER));
		case_node->children[0]->str = id_addr;
		for (int i = 0; i < mem_size; i++) {
			if (children[0]->children[0]->children[0]->type == AST_CONSTANT && int(children[0]->children[0]->children[0]->integer) != i)
				continue;
			AstNode *cond_node = new AstNode(AST_COND, AstNode::mkconst_int(i, false, addr_bits), new AstNode(AST_BLOCK));
			AstNode *assign_reg = new AstNode(type, new AstNode(AST_IDENTIFIER), new AstNode(AST_IDENTIFIER));
			if (children[0]->children.size() == 2)
				assign_reg->children[0]->children.push_back(children[0]->children[1]->clone());
			assign_reg->children[0]->str = stringf("%s[%d]", children[0]->str.c_str(), i);
			assign_reg->children[1]->str = id_data;
			cond_node->children[1]->children.push_back(assign_reg);
			case_node->children.push_back(cond_node);
		}
		block->children.insert(block->children.begin()+assign_idx+2, case_node);

		children[0]->delete_children();
		children[0]->range_valid = false;
		children[0]->id2ast = NULL;
		children[0]->str = id_data;
		type = AST_ASSIGN_EQ;
		children[0]->was_checked = true;

		did_something = true;
	}

	if (mem2reg_check(mem2reg_set))
	{
		AstNode *bit_part_sel = NULL;
		if (children.size() == 2)
			bit_part_sel = children[1]->clone();

		if (children[0]->children[0]->type == AST_CONSTANT)
		{
			int id = children[0]->children[0]->integer;
			str = stringf("%s[%d]", str.c_str(), id);

			delete_children();
			range_valid = false;
			id2ast = NULL;
		}
		else
		{
			std::stringstream sstr;
			sstr << "$mem2reg_rd$" << str << "$" << filename << ":" << location.first_line << "$" << (autoidx++);
			std::string id_addr = sstr.str() + "_ADDR", id_data = sstr.str() + "_DATA";

			int mem_width, mem_size, addr_bits;
			bool mem_signed = id2ast->is_signed;
			id2ast->meminfo(mem_width, mem_size, addr_bits);

			AstNode *wire_addr = new AstNode(AST_WIRE, new AstNode(AST_RANGE, mkconst_int(addr_bits-1, true), mkconst_int(0, true)));
			wire_addr->str = id_addr;
			wire_addr->is_reg = true;
			wire_addr->was_checked = true;
			if (block)
				wire_addr->attributes[ID::nosync] = AstNode::mkconst_int(1, false);
			mod->children.push_back(wire_addr);
			while (wire_addr->simplify(true, false, false, 1, -1, false, false)) { }

			AstNode *wire_data = new AstNode(AST_WIRE, new AstNode(AST_RANGE, mkconst_int(mem_width-1, true), mkconst_int(0, true)));
			wire_data->str = id_data;
			wire_data->is_reg = true;
			wire_data->was_checked = true;
			wire_data->is_signed = mem_signed;
			if (block)
				wire_data->attributes[ID::nosync] = AstNode::mkconst_int(1, false);
			mod->children.push_back(wire_data);
			while (wire_data->simplify(true, false, false, 1, -1, false, false)) { }

			AstNode *assign_addr = new AstNode(block ? AST_ASSIGN_EQ : AST_ASSIGN, new AstNode(AST_IDENTIFIER), children[0]->children[0]->clone());
			assign_addr->children[0]->str = id_addr;
			assign_addr->children[0]->was_checked = true;

			AstNode *case_node = new AstNode(AST_CASE, new AstNode(AST_IDENTIFIER));
			case_node->children[0]->str = id_addr;

			for (int i = 0; i < mem_size; i++) {
				if (children[0]->children[0]->type == AST_CONSTANT && int(children[0]->children[0]->integer) != i)
					continue;
				AstNode *cond_node = new AstNode(AST_COND, AstNode::mkconst_int(i, false, addr_bits), new AstNode(AST_BLOCK));
				AstNode *assign_reg = new AstNode(AST_ASSIGN_EQ, new AstNode(AST_IDENTIFIER), new AstNode(AST_IDENTIFIER));
				assign_reg->children[0]->str = id_data;
				assign_reg->children[0]->was_checked = true;
				assign_reg->children[1]->str = stringf("%s[%d]", str.c_str(), i);
				cond_node->children[1]->children.push_back(assign_reg);
				case_node->children.push_back(cond_node);
			}

			std::vector<RTLIL::State> x_bits;
			for (int i = 0; i < mem_width; i++)
				x_bits.push_back(RTLIL::State::Sx);

			AstNode *cond_node = new AstNode(AST_COND, new AstNode(AST_DEFAULT), new AstNode(AST_BLOCK));
			AstNode *assign_reg = new AstNode(AST_ASSIGN_EQ, new AstNode(AST_IDENTIFIER), AstNode::mkconst_bits(x_bits, false));
			assign_reg->children[0]->str = id_data;
			assign_reg->children[0]->was_checked = true;
			cond_node->children[1]->children.push_back(assign_reg);
			case_node->children.push_back(cond_node);

			if (block)
			{
				size_t assign_idx = 0;
				while (assign_idx < block->children.size() && !block->children[assign_idx]->contains(this))
					assign_idx++;
				log_assert(assign_idx < block->children.size());
				block->children.insert(block->children.begin()+assign_idx, case_node);
				block->children.insert(block->children.begin()+assign_idx, assign_addr);
			}
			else
			{
				AstNode *proc = new AstNode(AST_ALWAYS, new AstNode(AST_BLOCK));
				proc->children[0]->children.push_back(case_node);
				mod->children.push_back(proc);
				mod->children.push_back(assign_addr);
			}

			delete_children();
			range_valid = false;
			id2ast = NULL;
			str = id_data;
		}

		if (bit_part_sel)
			children.push_back(bit_part_sel);

		did_something = true;
	}

	log_assert(id2ast == NULL || mem2reg_set.count(id2ast) == 0);

	auto children_list = children;
	for (size_t i = 0; i < children_list.size(); i++)
		if (children_list[i]->mem2reg_as_needed_pass2(mem2reg_set, mod, block, async_block))
			did_something = true;

	return did_something;
}

// calculate memory dimensions
void AstNode::meminfo(int &mem_width, int &mem_size, int &addr_bits)
{
	log_assert(type == AST_MEMORY);

	mem_width = children[0]->range_left - children[0]->range_right + 1;
	mem_size = children[1]->range_left - children[1]->range_right;

	if (mem_size < 0)
		mem_size *= -1;
	mem_size += min(children[1]->range_left, children[1]->range_right) + 1;

	addr_bits = 1;
	while ((1 << addr_bits) < mem_size)
		addr_bits++;
}

bool AstNode::detect_latch(const std::string &var)
{
	switch (type)
	{
	case AST_ALWAYS:
		for (auto &c : children)
		{
			switch (c->type)
			{
			case AST_POSEDGE:
			case AST_NEGEDGE:
				return false;
			case AST_EDGE:
				break;
			case AST_BLOCK:
				if (!c->detect_latch(var))
					return false;
				break;
			default:
				log_abort();
			}
		}
		return true;
	case AST_BLOCK:
		for (auto &c : children)
			if (!c->detect_latch(var))
				return false;
		return true;
	case AST_CASE:
		{
			bool r = true;
			for (auto &c : children) {
				if (c->type == AST_COND) {
					if (c->children.at(1)->detect_latch(var))
						return true;
					r = false;
				}
				if (c->type == AST_DEFAULT) {
					if (c->children.at(0)->detect_latch(var))
						return true;
					r = false;
				}
			}
			return r;
		}
	case AST_ASSIGN_EQ:
	case AST_ASSIGN_LE:
		if (children.at(0)->type == AST_IDENTIFIER &&
				children.at(0)->children.empty() && children.at(0)->str == var)
			return false;
		return true;
	default:
		return true;
	}
}

bool AstNode::has_const_only_constructs(bool &recommend_const_eval)
{
	if (type == AST_FOR)
		recommend_const_eval = true;
	if (type == AST_WHILE || type == AST_REPEAT)
		return true;
	if (type == AST_FCALL && current_scope.count(str))
		if (current_scope[str]->has_const_only_constructs(recommend_const_eval))
			return true;
	for (auto child : children)
		if (child->AstNode::has_const_only_constructs(recommend_const_eval))
			return true;
	return false;
}

bool AstNode::is_simple_const_expr()
{
	if (type == AST_IDENTIFIER)
		return false;
	for (auto child : children)
		if (!child->is_simple_const_expr())
			return false;
	return true;
}

// helper function for AstNode::eval_const_function()
void AstNode::replace_variables(std::map<std::string, AstNode::varinfo_t> &variables, AstNode *fcall)
{
	if (type == AST_IDENTIFIER && variables.count(str)) {
		int offset = variables.at(str).offset, width = variables.at(str).val.bits.size();
		if (!children.empty()) {
			if (children.size() != 1 || children.at(0)->type != AST_RANGE)
				log_file_error(filename, location.first_line, "Memory access in constant function is not supported\n%s:%d.%d-%d.%d: ...called from here.\n",
						fcall->filename.c_str(), fcall->location.first_line, fcall->location.first_column, fcall->location.last_line, fcall->location.last_column);
			children.at(0)->replace_variables(variables, fcall);
			while (simplify(true, false, false, 1, -1, false, true)) { }
			if (!children.at(0)->range_valid)
				log_file_error(filename, location.first_line, "Non-constant range\n%s:%d.%d-%d.%d: ... called from here.\n",
						fcall->filename.c_str(), fcall->location.first_line, fcall->location.first_column, fcall->location.last_line, fcall->location.last_column);
			offset = min(children.at(0)->range_left, children.at(0)->range_right);
			width = min(std::abs(children.at(0)->range_left - children.at(0)->range_right) + 1, width);
		}
		offset -= variables.at(str).offset;
		std::vector<RTLIL::State> &var_bits = variables.at(str).val.bits;
		std::vector<RTLIL::State> new_bits(var_bits.begin() + offset, var_bits.begin() + offset + width);
		AstNode *newNode = mkconst_bits(new_bits, variables.at(str).is_signed);
		newNode->cloneInto(this);
		delete newNode;
		return;
	}

	for (auto &child : children)
		child->replace_variables(variables, fcall);
}

// evaluate functions with all-const arguments
AstNode *AstNode::eval_const_function(AstNode *fcall)
{
	std::map<std::string, AstNode*> backup_scope;
	std::map<std::string, AstNode::varinfo_t> variables;
	AstNode *block = new AstNode(AST_BLOCK);

	size_t argidx = 0;
	for (auto child : children)
	{
<<<<<<< HEAD
		if (child->type == AST_WIRE)
		{
			while (child->simplify(true, false, false, 1, -1, false, true)) { }
			if (!child->range_valid)
				log_file_error(child->filename, child->location.first_line, "Can't determine size of variable %s\n%s:%d.%d-%d.%d: ... called from here.\n",
						child->str.c_str(), fcall->filename.c_str(), fcall->location.first_line, fcall->location.first_column, fcall->location.last_line, fcall->location.last_column);
			variables[child->str].val = RTLIL::Const(RTLIL::State::Sx, abs(child->range_left - child->range_right)+1);
			variables[child->str].offset = min(child->range_left, child->range_right);
			variables[child->str].is_signed = child->is_signed;
			if (child->is_input && argidx < fcall->children.size()) {
				int width = variables[child->str].val.bits.size();
				auto* arg_node = fcall->children.at(argidx++);
				if (arg_node->type == AST_CONSTANT) {
					variables[child->str].val = arg_node->bitsAsConst(width);
				} else {
					log_assert(arg_node->type == AST_REALVALUE);
					variables[child->str].val = arg_node->realAsConst(width);
				}
			}
			backup_scope[child->str] = current_scope[child->str];
			current_scope[child->str] = child;
			continue;
		}

=======
>>>>>>> f69daf48
		block->children.push_back(child->clone());
	}

	while (!block->children.empty())
	{
		AstNode *stmt = block->children.front();

#if 0
		log("-----------------------------------\n");
		for (auto &it : variables)
			log("%20s %40s\n", it.first.c_str(), log_signal(it.second.val));
		stmt->dumpAst(NULL, "stmt> ");
#endif

		if (stmt->type == AST_WIRE)
		{
			while (stmt->simplify(true, false, false, 1, -1, false, true)) { }
			if (!stmt->range_valid)
				log_file_error(stmt->filename, stmt->location.first_line, "Can't determine size of variable %s\n%s:%d.%d-%d.%d: ... called from here.\n",
						stmt->str.c_str(), fcall->filename.c_str(), fcall->location.first_line, fcall->location.first_column, fcall->location.last_line, fcall->location.last_column);
			variables[stmt->str].val = RTLIL::Const(RTLIL::State::Sx, abs(stmt->range_left - stmt->range_right)+1);
			variables[stmt->str].offset = min(stmt->range_left, stmt->range_right);
			variables[stmt->str].is_signed = stmt->is_signed;
			if (stmt->is_input && argidx < fcall->children.size())
				variables[stmt->str].val = fcall->children.at(argidx++)->bitsAsConst(variables[stmt->str].val.bits.size());
			if (!backup_scope.count(stmt->str))
				backup_scope[stmt->str] = current_scope[stmt->str];
			current_scope[stmt->str] = stmt;

			block->children.erase(block->children.begin());
			continue;
		}

		log_assert(variables.count(str) != 0);

		if (stmt->type == AST_ASSIGN_EQ)
		{
			if (stmt->children.at(0)->type == AST_IDENTIFIER && stmt->children.at(0)->children.size() != 0 &&
					stmt->children.at(0)->children.at(0)->type == AST_RANGE)
				stmt->children.at(0)->children.at(0)->replace_variables(variables, fcall);
			stmt->children.at(1)->replace_variables(variables, fcall);
			while (stmt->simplify(true, false, false, 1, -1, false, true)) { }

			if (stmt->type != AST_ASSIGN_EQ)
				continue;

			if (stmt->children.at(1)->type != AST_CONSTANT)
				log_file_error(stmt->filename, stmt->location.first_line, "Non-constant expression in constant function\n%s:%d.%d-%d.%d: ... called from here. X\n",
						fcall->filename.c_str(), fcall->location.first_line, fcall->location.first_column, fcall->location.last_line, fcall->location.last_column);

			if (stmt->children.at(0)->type != AST_IDENTIFIER)
				log_file_error(stmt->filename, stmt->location.first_line, "Unsupported composite left hand side in constant function\n%s:%d.%d-%d.%d: ... called from here.\n",
						fcall->filename.c_str(), fcall->location.first_line, fcall->location.first_column, fcall->location.last_line, fcall->location.last_column);

			if (!variables.count(stmt->children.at(0)->str))
				log_file_error(stmt->filename, stmt->location.first_line, "Assignment to non-local variable in constant function\n%s:%d.%d-%d.%d: ... called from here.\n",
						fcall->filename.c_str(), fcall->location.first_line, fcall->location.first_column, fcall->location.last_line, fcall->location.last_column);

			if (stmt->children.at(0)->children.empty()) {
				variables[stmt->children.at(0)->str].val = stmt->children.at(1)->bitsAsConst(variables[stmt->children.at(0)->str].val.bits.size());
			} else {
				AstNode *range = stmt->children.at(0)->children.at(0);
				if (!range->range_valid)
					log_file_error(range->filename, range->location.first_line, "Non-constant range\n%s:%d.%d-%d.%d: ... called from here.\n",
							fcall->filename.c_str(), fcall->location.first_line, fcall->location.first_column, fcall->location.last_line, fcall->location.last_column);
				int offset = min(range->range_left, range->range_right);
				int width = std::abs(range->range_left - range->range_right) + 1;
				varinfo_t &v = variables[stmt->children.at(0)->str];
				RTLIL::Const r = stmt->children.at(1)->bitsAsConst(v.val.bits.size());
				for (int i = 0; i < width; i++)
					v.val.bits.at(i+offset-v.offset) = r.bits.at(i);
			}

			delete block->children.front();
			block->children.erase(block->children.begin());
			continue;
		}

		if (stmt->type == AST_FOR)
		{
			block->children.insert(block->children.begin(), stmt->children.at(0));
			stmt->children.at(3)->children.push_back(stmt->children.at(2));
			stmt->children.erase(stmt->children.begin() + 2);
			stmt->children.erase(stmt->children.begin());
			stmt->type = AST_WHILE;
			continue;
		}

		if (stmt->type == AST_WHILE)
		{
			AstNode *cond = stmt->children.at(0)->clone();
			cond->replace_variables(variables, fcall);
			while (cond->simplify(true, false, false, 1, -1, false, true)) { }

			if (cond->type != AST_CONSTANT)
				log_file_error(stmt->filename, stmt->location.first_line, "Non-constant expression in constant function\n%s:%d.%d-%d.%d: ... called from here.\n",
						fcall->filename.c_str(), fcall->location.first_line, fcall->location.first_column, fcall->location.last_line, fcall->location.last_column);

			if (cond->asBool()) {
				block->children.insert(block->children.begin(), stmt->children.at(1)->clone());
			} else {
				delete block->children.front();
				block->children.erase(block->children.begin());
			}

			delete cond;
			continue;
		}

		if (stmt->type == AST_REPEAT)
		{
			AstNode *num = stmt->children.at(0)->clone();
			num->replace_variables(variables, fcall);
			while (num->simplify(true, false, false, 1, -1, false, true)) { }

			if (num->type != AST_CONSTANT)
				log_file_error(stmt->filename, stmt->location.first_line, "Non-constant expression in constant function\n%s:%d.%d-%d.%d: ... called from here.\n",
						fcall->filename.c_str(), fcall->location.first_line, fcall->location.first_column, fcall->location.last_line, fcall->location.last_column);

			block->children.erase(block->children.begin());
			for (int i = 0; i < num->bitsAsConst().as_int(); i++)
				block->children.insert(block->children.begin(), stmt->children.at(1)->clone());

			delete stmt;
			delete num;
			continue;
		}

		if (stmt->type == AST_CASE)
		{
			AstNode *expr = stmt->children.at(0)->clone();
			expr->replace_variables(variables, fcall);
			while (expr->simplify(true, false, false, 1, -1, false, true)) { }

			AstNode *sel_case = NULL;
			for (size_t i = 1; i < stmt->children.size(); i++)
			{
				bool found_match = false;
				log_assert(stmt->children.at(i)->type == AST_COND || stmt->children.at(i)->type == AST_CONDX || stmt->children.at(i)->type == AST_CONDZ);

				if (stmt->children.at(i)->children.front()->type == AST_DEFAULT) {
					sel_case = stmt->children.at(i)->children.back();
					continue;
				}

				for (size_t j = 0; j+1 < stmt->children.at(i)->children.size() && !found_match; j++)
				{
					AstNode *cond = stmt->children.at(i)->children.at(j)->clone();
					cond->replace_variables(variables, fcall);

					cond = new AstNode(AST_EQ, expr->clone(), cond);
					while (cond->simplify(true, false, false, 1, -1, false, true)) { }

					if (cond->type != AST_CONSTANT)
						log_file_error(stmt->filename, stmt->location.first_line, "Non-constant expression in constant function\n%s:%d.%d-%d.%d: ... called from here.\n",
								fcall->filename.c_str(), fcall->location.first_line, fcall->location.first_column, fcall->location.last_line, fcall->location.last_column);

					found_match = cond->asBool();
					delete cond;
				}

				if (found_match) {
					sel_case = stmt->children.at(i)->children.back();
					break;
				}
			}

			block->children.erase(block->children.begin());
			if (sel_case)
				block->children.insert(block->children.begin(), sel_case->clone());
			delete stmt;
			delete expr;
			continue;
		}

		if (stmt->type == AST_BLOCK)
		{
			block->children.erase(block->children.begin());
			block->children.insert(block->children.begin(), stmt->children.begin(), stmt->children.end());
			stmt->children.clear();
			delete stmt;
			continue;
		}

		log_file_error(stmt->filename, stmt->location.first_line, "Unsupported language construct in constant function\n%s:%d.%d-%d.%d: ... called from here.\n",
				fcall->filename.c_str(), fcall->location.first_line, fcall->location.first_column, fcall->location.last_line, fcall->location.last_column);
		log_abort();
	}

	delete block;

	for (auto &it : backup_scope)
		if (it.second == NULL)
			current_scope.erase(it.first);
		else
			current_scope[it.first] = it.second;

	return AstNode::mkconst_bits(variables.at(str).val.bits, variables.at(str).is_signed);
}

void AstNode::allocateDefaultEnumValues()
{
	log_assert(type==AST_ENUM);
	int last_enum_int = -1;
	for (auto node : children) {
		log_assert(node->type==AST_ENUM_ITEM);
		node->attributes[ID::enum_base_type] = mkconst_str(str);
		for (size_t i = 0; i < node->children.size(); i++) {
			switch (node->children[i]->type) {
			case AST_NONE:
				// replace with auto-incremented constant
				delete node->children[i];
				node->children[i] = AstNode::mkconst_int(++last_enum_int, true);
				break;
			case AST_CONSTANT:
				// explicit constant (or folded expression)
				// TODO: can't extend 'x or 'z item
				last_enum_int = node->children[i]->integer;
				break;
			default:
				// ignore ranges
				break;
			}
			// TODO: range check
		}
	}
}

YOSYS_NAMESPACE_END<|MERGE_RESOLUTION|>--- conflicted
+++ resolved
@@ -4370,33 +4370,6 @@
 	size_t argidx = 0;
 	for (auto child : children)
 	{
-<<<<<<< HEAD
-		if (child->type == AST_WIRE)
-		{
-			while (child->simplify(true, false, false, 1, -1, false, true)) { }
-			if (!child->range_valid)
-				log_file_error(child->filename, child->location.first_line, "Can't determine size of variable %s\n%s:%d.%d-%d.%d: ... called from here.\n",
-						child->str.c_str(), fcall->filename.c_str(), fcall->location.first_line, fcall->location.first_column, fcall->location.last_line, fcall->location.last_column);
-			variables[child->str].val = RTLIL::Const(RTLIL::State::Sx, abs(child->range_left - child->range_right)+1);
-			variables[child->str].offset = min(child->range_left, child->range_right);
-			variables[child->str].is_signed = child->is_signed;
-			if (child->is_input && argidx < fcall->children.size()) {
-				int width = variables[child->str].val.bits.size();
-				auto* arg_node = fcall->children.at(argidx++);
-				if (arg_node->type == AST_CONSTANT) {
-					variables[child->str].val = arg_node->bitsAsConst(width);
-				} else {
-					log_assert(arg_node->type == AST_REALVALUE);
-					variables[child->str].val = arg_node->realAsConst(width);
-				}
-			}
-			backup_scope[child->str] = current_scope[child->str];
-			current_scope[child->str] = child;
-			continue;
-		}
-
-=======
->>>>>>> f69daf48
 		block->children.push_back(child->clone());
 	}
 
@@ -4420,8 +4393,16 @@
 			variables[stmt->str].val = RTLIL::Const(RTLIL::State::Sx, abs(stmt->range_left - stmt->range_right)+1);
 			variables[stmt->str].offset = min(stmt->range_left, stmt->range_right);
 			variables[stmt->str].is_signed = stmt->is_signed;
-			if (stmt->is_input && argidx < fcall->children.size())
-				variables[stmt->str].val = fcall->children.at(argidx++)->bitsAsConst(variables[stmt->str].val.bits.size());
+			if (stmt->is_input && argidx < fcall->children.size()) {
+				int width = variables[stmt->str].val.bits.size();
+				auto* arg_node = fcall->children.at(argidx++);
+				if (arg_node->type == AST_CONSTANT) {
+					variables[stmt->str].val = arg_node->bitsAsConst(width);
+				} else {
+					log_assert(arg_node->type == AST_REALVALUE);
+					variables[stmt->str].val = arg_node->realAsConst(width);
+				}
+			}
 			if (!backup_scope.count(stmt->str))
 				backup_scope[stmt->str] = current_scope[stmt->str];
 			current_scope[stmt->str] = stmt;
