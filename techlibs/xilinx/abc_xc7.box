--- conflicted
+++ resolved
@@ -45,25 +45,13 @@
 # SLICEM/A6LUT
 # Inputs: A0 A1 A2 A3 A4 A5 D DPRA0 DPRA1 DPRA2 DPRA3 DPRA4 DPRA5 WCLK WE
 # Outputs: DPO SPO
-<<<<<<< HEAD
 RAM64X1D 5 0 15 2
--   -   -   -   -   -   - 124 124 124 124 124 124 - -
-124 124 124 124 124 124 - -   -   -   -   -   124 - -
-=======
-RAM64X1D 4 0 15 2
 -   -   -   -   -   -   - 642 631 472 407 238 127 - -
 642 631 472 407 238 127 - -   -   -   -   -   -   - -
->>>>>>> 2f770b74
 
 # SLICEM/A6LUT + F7[AB]MUX
 # Inputs: A0 A1 A2 A3 A4 A5 A6 D DPRA0 DPRA1 DPRA2 DPRA3 DPRA4 DPRA5 DPRA6 WCLK WE
 # Outputs: DPO SPO
-<<<<<<< HEAD
 RAM128X1D 6 0 17 2
--   -   -   -   -   -   -   - 314 314 314 314 314 314 292 - -
-347 347 347 347 347 347 296 - -   -   -   -   -   -   -   - -
-=======
-RAM128X1D 5 0 17 2
 -    -    -   -   -   -   -   - 1009 998 839 774 605 494 450 - -
-1047 1036 877 812 643 532 478 - -    -   -   -   -   -   -   - -
->>>>>>> 2f770b74
+1047 1036 877 812 643 532 478 - -    -   -   -   -   -   -   - -