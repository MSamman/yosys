--- conflicted
+++ resolved
@@ -206,13 +206,12 @@
 				nodram = true;
 				continue;
 			}
-<<<<<<< HEAD
+			if (args[argidx] == "-nosrl") {
+				nosrl = true;
+				continue;
+            }
 			if (args[argidx] == "-abc9") {
 				abc = "abc9";
-=======
-			if (args[argidx] == "-nosrl") {
-				nosrl = true;
->>>>>>> d9daf09c
 				continue;
 			}
 			break;
@@ -311,14 +310,9 @@
 
 		if (check_label(active, run_from, run_to, "map_luts"))
 		{
-<<<<<<< HEAD
-			Pass::call(design, "techmap -map +/techmap.v -map +/xilinx/ff_map.v t:$_DFF_?N?");
-			Pass::call(design, abc + " -luts 2:2,3,6:5,10,20" + string(retime ? " -dff" : ""));
-=======
 			Pass::call(design, "opt -full");
 			Pass::call(design, "techmap -map +/techmap.v -D _NO_POS_SR -map +/xilinx/ff_map.v");
-			Pass::call(design, "abc -luts 2:2,3,6:5,10,20" + string(retime ? " -dff" : ""));
->>>>>>> d9daf09c
+			Pass::call(design, abc + " -luts 2:2,3,6:5,10,20" + string(retime ? " -dff" : ""));
 			Pass::call(design, "clean");
 			// This shregmap call infers fixed length shift registers after abc
 			//   has performed any necessary retiming
