/*
 *  yosys -- Yosys Open SYnthesis Suite
 *
 *  Copyright (C) 2012  Clifford Wolf <clifford@clifford.at>
 *                2019  Eddie Hung <eddie@fpgeh.com>
 *
 *  Permission to use, copy, modify, and/or distribute this software for any
 *  purpose with or without fee is hereby granted, provided that the above
 *  copyright notice and this permission notice appear in all copies.
 *
 *  THE SOFTWARE IS PROVIDED "AS IS" AND THE AUTHOR DISCLAIMS ALL WARRANTIES
 *  WITH REGARD TO THIS SOFTWARE INCLUDING ALL IMPLIED WARRANTIES OF
 *  MERCHANTABILITY AND FITNESS. IN NO EVENT SHALL THE AUTHOR BE LIABLE FOR
 *  ANY SPECIAL, DIRECT, INDIRECT, OR CONSEQUENTIAL DAMAGES OR ANY DAMAGES
 *  WHATSOEVER RESULTING FROM LOSS OF USE, DATA OR PROFITS, WHETHER IN AN
 *  ACTION OF CONTRACT, NEGLIGENCE OR OTHER TORTIOUS ACTION, ARISING OUT OF
 *  OR IN CONNECTION WITH THE USE OR PERFORMANCE OF THIS SOFTWARE.
 *
 */

// https://stackoverflow.com/a/46137633
#ifdef _MSC_VER
#include <stdlib.h>
#define bswap32 _byteswap_ulong
#elif defined(__APPLE__)
#include <libkern/OSByteOrder.h>
#define bswap32 OSSwapInt32
#elif defined(__GNUC__)
#define bswap32 __builtin_bswap32
#else
#include <cstdint>
inline static uint32_t bswap32(uint32_t x)
{
	// https://stackoverflow.com/a/27796212
	register uint32_t value = number_to_be_reversed;
	uint8_t lolo = (value >> 0) & 0xFF;
	uint8_t lohi = (value >> 8) & 0xFF;
	uint8_t hilo = (value >> 16) & 0xFF;
	uint8_t hihi = (value >> 24) & 0xFF;
	return (hihi << 24)
		| (hilo << 16)
		| (lohi << 8)
		| (lolo << 0);
}
#endif

#include "kernel/yosys.h"
#include "kernel/sigtools.h"
#include "kernel/utils.h"

USING_YOSYS_NAMESPACE
PRIVATE_NAMESPACE_BEGIN

inline int32_t to_big_endian(int32_t i32) {
#if __BYTE_ORDER__ == __ORDER_LITTLE_ENDIAN__
	return bswap32(i32);
#elif __BYTE_ORDER__ == __ORDER_BIG_ENDIAN__
	return i32;
#else
#error "Unknown endianness"
#endif
}

void aiger_encode(std::ostream &f, int x)
{
	log_assert(x >= 0);

	while (x & ~0x7f) {
		f.put((x & 0x7f) | 0x80);
		x = x >> 7;
	}

	f.put(x);
}

struct XAigerWriter
{
	Module *module;
	SigMap sigmap;

	pool<SigBit> input_bits, output_bits, external_bits;
	dict<SigBit, SigBit> not_map, alias_map;
	dict<SigBit, pair<SigBit, SigBit>> and_map;
	vector<SigBit> ci_bits, co_bits;
<<<<<<< HEAD
	dict<SigBit, std::pair<int,int>> ff_bits;
=======
	dict<SigBit, Cell*> ff_bits;
>>>>>>> 6e866030
	dict<SigBit, float> arrival_times;

	vector<pair<int, int>> aig_gates;
	vector<int> aig_outputs;
	int aig_m = 0, aig_i = 0, aig_l = 0, aig_o = 0, aig_a = 0;

	dict<SigBit, int> aig_map;
	dict<SigBit, int> ordered_outputs;

	vector<Cell*> box_list;
<<<<<<< HEAD
=======
	dict<IdString, std::vector<IdString>> box_ports;
>>>>>>> 6e866030

	int mkgate(int a0, int a1)
	{
		aig_m++, aig_a++;
		aig_gates.push_back(a0 > a1 ? make_pair(a0, a1) : make_pair(a1, a0));
		return 2*aig_m;
	}

	int bit2aig(SigBit bit)
	{
		auto it = aig_map.find(bit);
		if (it != aig_map.end()) {
			log_assert(it->second >= 0);
			return it->second;
		}

		// NB: Cannot use iterator returned from aig_map.insert()
		//     since this function is called recursively

		int a = -1;
		if (not_map.count(bit)) {
			a = bit2aig(not_map.at(bit)) ^ 1;
		} else
		if (and_map.count(bit)) {
			auto args = and_map.at(bit);
			int a0 = bit2aig(args.first);
			int a1 = bit2aig(args.second);
			a = mkgate(a0, a1);
		} else
		if (alias_map.count(bit)) {
			a = bit2aig(alias_map.at(bit));
		}

		if (bit == State::Sx || bit == State::Sz) {
			log_debug("Design contains 'x' or 'z' bits. Treating as 1'b0.\n");
			a = aig_map.at(State::S0);
		}

		log_assert(a >= 0);
		aig_map[bit] = a;
		return a;
	}

	XAigerWriter(Module *module) : module(module), sigmap(module)
	{
		pool<SigBit> undriven_bits;
		pool<SigBit> unused_bits;
<<<<<<< HEAD
		pool<SigBit> inout_bits;
=======
>>>>>>> 6e866030

		// promote public wires
		for (auto wire : module->wires())
			if (wire->name[0] == '\\')
				sigmap.add(wire);

		// promote input wires
		for (auto wire : module->wires())
			if (wire->port_input)
				sigmap.add(wire);

		// promote keep wires
		for (auto wire : module->wires())
			if (wire->get_bool_attribute(ID::keep))
				sigmap.add(wire);

<<<<<<< HEAD
		for (auto wire : module->wires())
=======
		// First, collect all the ports in port_id order
		//   since module->wires() could be sorted
		//   alphabetically
		for (auto port : module->ports) {
			auto wire = module->wire(port);
			log_assert(wire);
>>>>>>> 6e866030
			for (int i = 0; i < GetSize(wire); i++)
			{
				SigBit wirebit(wire, i);
				SigBit bit = sigmap(wirebit);

				if (bit.wire == nullptr) {
					if (wire->port_output) {
						aig_map[wirebit] = (bit == State::S1) ? 1 : 0;
						output_bits.insert(wirebit);
					}
					continue;
				}

<<<<<<< HEAD
				undriven_bits.insert(bit);
				unused_bits.insert(bit);

				if (wire->port_input)
					input_bits.insert(bit);

=======
				if (wire->port_input)
					input_bits.insert(bit);

>>>>>>> 6e866030
				if (wire->port_output) {
					if (bit != wirebit)
						alias_map[wirebit] = bit;
					output_bits.insert(wirebit);
				}
<<<<<<< HEAD

				if (wire->port_input && wire->port_output)
					inout_bits.insert(wirebit);
			}
=======
			}
		}

		for (auto wire : module->wires())
			for (int i = 0; i < GetSize(wire); i++)
			{
				SigBit wirebit(wire, i);
				SigBit bit = sigmap(wirebit);

				if (bit.wire) {
					undriven_bits.insert(bit);
					unused_bits.insert(bit);
				}
			}
>>>>>>> 6e866030

		// TODO: Speed up toposort -- ultimately we care about
		//       box ordering, but not individual AIG cells
		dict<SigBit, pool<IdString>> bit_drivers, bit_users;
		TopoSort<IdString, RTLIL::sort_by_id_str> toposort;
		bool abc9_box_seen = false;
		std::vector<Cell*> flop_boxes;

		for (auto cell : module->selected_cells()) {
			if (cell->type == "$_NOT_")
			{
				SigBit A = sigmap(cell->getPort("\\A").as_bit());
				SigBit Y = sigmap(cell->getPort("\\Y").as_bit());
				unused_bits.erase(A);
				undriven_bits.erase(Y);
				not_map[Y] = A;
				toposort.node(cell->name);
				bit_users[A].insert(cell->name);
				bit_drivers[Y].insert(cell->name);
				continue;
			}

			if (cell->type == "$_AND_")
			{
				SigBit A = sigmap(cell->getPort("\\A").as_bit());
				SigBit B = sigmap(cell->getPort("\\B").as_bit());
				SigBit Y = sigmap(cell->getPort("\\Y").as_bit());
				unused_bits.erase(A);
				unused_bits.erase(B);
				undriven_bits.erase(Y);
				and_map[Y] = make_pair(A, B);
				toposort.node(cell->name);
				bit_users[A].insert(cell->name);
				bit_users[B].insert(cell->name);
				bit_drivers[Y].insert(cell->name);
				continue;
			}

<<<<<<< HEAD
			if (cell->type == "$__ABC9_FF_")
=======
			if (cell->type == "$__ABC9_FF_" &&
                                        // The presence of an abc9_mergeability attribute indicates
                                        //   that we do want to pass this flop to ABC
                                        cell->attributes.count("\\abc9_mergeability"))
>>>>>>> 6e866030
			{
				SigBit D = sigmap(cell->getPort("\\D").as_bit());
				SigBit Q = sigmap(cell->getPort("\\Q").as_bit());
				unused_bits.erase(D);
				undriven_bits.erase(Q);
				alias_map[Q] = D;
<<<<<<< HEAD
				auto r = ff_bits.insert(std::make_pair(D, std::make_pair(0, 2)));
=======
				auto r YS_ATTRIBUTE(unused) = ff_bits.insert(std::make_pair(D, cell));
>>>>>>> 6e866030
				log_assert(r.second);
				continue;
			}

			RTLIL::Module* inst_module = module->design->module(cell->type);
			if (inst_module) {
<<<<<<< HEAD
				bool abc9_box = inst_module->attributes.count("\\abc9_box_id") && !cell->get_bool_attribute("\\abc9_keep");
=======
				bool abc9_box = inst_module->attributes.count("\\abc9_box_id");
				bool abc9_flop = inst_module->get_bool_attribute("\\abc9_flop");
				if (abc9_box && cell->get_bool_attribute("\\abc9_keep"))
					abc9_box = false;
>>>>>>> 6e866030

				for (const auto &conn : cell->connections()) {
					auto port_wire = inst_module->wire(conn.first);

<<<<<<< HEAD
					if (port_wire->port_output) {
						int arrival = 0;
						auto it = port_wire->attributes.find("\\abc9_arrival");
						if (it != port_wire->attributes.end()) {
							if (it->second.flags != 0)
								log_error("Attribute 'abc9_arrival' on port '%s' of module '%s' is not an integer.\n", log_id(port_wire), log_id(cell->type));
							arrival = it->second.as_int();
						}
						if (arrival)
							for (auto bit : sigmap(conn.second))
								arrival_times[bit] = arrival;
					}

=======
>>>>>>> 6e866030
					if (abc9_box) {
						// Ignore inout for the sake of topographical ordering
						if (port_wire->port_input && !port_wire->port_output)
							for (auto bit : sigmap(conn.second))
								bit_users[bit].insert(cell->name);
						if (port_wire->port_output)
							for (auto bit : sigmap(conn.second))
								bit_drivers[bit].insert(cell->name);
<<<<<<< HEAD
					}
				}

                                if (abc9_box) {
                                        abc9_box_seen = true;

                                        toposort.node(cell->name);

                                        if (inst_module->attributes.count("\\abc9_flop"))
                                                flop_boxes.push_back(cell);
                                        continue;
                                }
			}

			bool cell_known = inst_module || cell->known();
			for (const auto &c : cell->connections()) {
				if (c.second.is_fully_const()) continue;
				auto port_wire = inst_module ? inst_module->wire(c.first) : nullptr;
				auto is_input = (port_wire && port_wire->port_input) || !cell_known || cell->input(c.first);
				auto is_output = (port_wire && port_wire->port_output) || !cell_known || cell->output(c.first);
				if (!is_input && !is_output)
					log_error("Connection '%s' on cell '%s' (type '%s') not recognised!\n", log_id(c.first), log_id(cell), log_id(cell->type));

				if (is_input)
					for (auto b : c.second) {
						Wire *w = b.wire;
						if (!w) continue;
						if (!w->port_output || !cell_known) {
							SigBit I = sigmap(b);
							if (I != b)
								alias_map[b] = I;
							output_bits.insert(b);
						}
					}

				if (is_output)
					for (auto b : c.second) {
						Wire *w = b.wire;
						if (!w) continue;
						SigBit O = sigmap(b);
						if (O != b)
							alias_map[O] = b;
						input_bits.insert(O);
=======

						if (!abc9_flop)
							continue;
					}

					if (port_wire->port_output) {
						int arrival = 0;
						auto it = port_wire->attributes.find("\\abc9_arrival");
						if (it != port_wire->attributes.end()) {
							if (it->second.flags != 0)
								log_error("Attribute 'abc9_arrival' on port '%s' of module '%s' is not an integer.\n", log_id(port_wire), log_id(cell->type));
							arrival = it->second.as_int();
						}
						if (arrival)
							for (auto bit : sigmap(conn.second))
								arrival_times[bit] = arrival;
					}
				}

				if (abc9_box) {
					abc9_box_seen = true;
					toposort.node(cell->name);
					continue;
				}
			}

			bool cell_known = inst_module || cell->known();
			for (const auto &c : cell->connections()) {
				if (c.second.is_fully_const()) continue;
				auto port_wire = inst_module ? inst_module->wire(c.first) : nullptr;
				auto is_input = (port_wire && port_wire->port_input) || !cell_known || cell->input(c.first);
				auto is_output = (port_wire && port_wire->port_output) || !cell_known || cell->output(c.first);
				if (!is_input && !is_output)
					log_error("Connection '%s' on cell '%s' (type '%s') not recognised!\n", log_id(c.first), log_id(cell), log_id(cell->type));

				if (is_input)
					for (auto b : c.second) {
						Wire *w = b.wire;
						if (!w) continue;
						if (!w->port_output || !cell_known) {
							SigBit I = sigmap(b);
							if (I != b)
								alias_map[b] = I;
							output_bits.insert(b);
						}
>>>>>>> 6e866030
					}
			}

			//log_warning("Unsupported cell type: %s (%s)\n", log_id(cell->type), log_id(cell));
		}

		if (abc9_box_seen) {
			dict<IdString, std::pair<IdString,int>> flop_q;
			for (auto cell : flop_boxes) {
				auto r = flop_q.insert(std::make_pair(cell->type, std::make_pair(IdString(), 0)));
				SigBit d;
				if (r.second) {
					for (const auto &conn : cell->connections()) {
						const SigSpec &rhs = conn.second;
						if (!rhs.is_bit())
							continue;
						if (!ff_bits.count(rhs))
							continue;
						r.first->second.first = conn.first;
						Module *inst_module = module->design->module(cell->type);
						Wire *wire = inst_module->wire(conn.first);
						log_assert(wire);
						auto jt = wire->attributes.find("\\abc9_arrival");
						if (jt != wire->attributes.end()) {
							if (jt->second.flags != 0)
								log_error("Attribute 'abc9_arrival' on port '%s' of module '%s' is not an integer.\n", log_id(wire), log_id(cell->type));
							r.first->second.second = jt->second.as_int();
						}
						d = rhs;
						log_assert(d == sigmap(d));
						break;
					}
				}
				else
					d = cell->getPort(r.first->second.first);

				auto &rhs = ff_bits.at(d);

				auto it = cell->attributes.find(ID(abc9_mergeability));
				log_assert(it != cell->attributes.end());
				rhs.first = it->second.as_int();
				cell->attributes.erase(it);

				it = cell->attributes.find(ID(abc9_init));
				log_assert(it != cell->attributes.end());
				log_assert(GetSize(it->second) == 1);
				if (it->second[0] == State::S1)
					rhs.second = 1;
				else if (it->second[0] == State::S0)
					rhs.second = 0;
				else {
					log_assert(it->second[0] == State::Sx);
					rhs.second = 0;
				}
				cell->attributes.erase(it);

				auto arrival = r.first->second.second;
				if (arrival)
					arrival_times[d] = arrival;
			}

			for (auto &it : bit_users)
				if (bit_drivers.count(it.first))
					for (auto driver_cell : bit_drivers.at(it.first))
					for (auto user_cell : it.second)
						toposort.edge(driver_cell, user_cell);

#if 0
			toposort.analyze_loops = true;
#endif
			bool no_loops YS_ATTRIBUTE(unused) = toposort.sort();
#if 0
			unsigned i = 0;
			for (auto &it : toposort.loops) {
				log("  loop %d\n", i++);
				for (auto cell_name : it) {
					auto cell = module->cell(cell_name);
					log_assert(cell);
					log("\t%s (%s @ %s)\n", log_id(cell), log_id(cell->type), cell->get_src_attribute().c_str());
				}
			}
#endif
			log_assert(no_loops);

			for (auto cell_name : toposort.sorted) {
				RTLIL::Cell *cell = module->cell(cell_name);
				log_assert(cell);

				RTLIL::Module* box_module = module->design->module(cell->type);
				if (!box_module || !box_module->attributes.count("\\abc9_box_id")
						|| cell->get_bool_attribute("\\abc9_keep"))
					continue;

				bool blackbox = box_module->get_blackbox_attribute(true /* ignore_wb */);

				auto r = box_ports.insert(cell->type);
				if (r.second) {
					// Make carry in the last PI, and carry out the last PO
					//   since ABC requires it this way
					IdString carry_in, carry_out;
					for (const auto &port_name : box_module->ports) {
						auto w = box_module->wire(port_name);
						log_assert(w);
						if (w->get_bool_attribute("\\abc9_carry")) {
							if (w->port_input) {
								if (carry_in != IdString())
									log_error("Module '%s' contains more than one 'abc9_carry' input port.\n", log_id(box_module));
								carry_in = port_name;
							}
							if (w->port_output) {
								if (carry_out != IdString())
									log_error("Module '%s' contains more than one 'abc9_carry' output port.\n", log_id(box_module));
								carry_out = port_name;
							}
						}
						else
							r.first->second.push_back(port_name);
					}

					if (carry_in != IdString() && carry_out == IdString())
						log_error("Module '%s' contains an 'abc9_carry' input port but no output port.\n", log_id(box_module));
					if (carry_in == IdString() && carry_out != IdString())
						log_error("Module '%s' contains an 'abc9_carry' output port but no input port.\n", log_id(box_module));
					if (carry_in != IdString()) {
						r.first->second.push_back(carry_in);
						r.first->second.push_back(carry_out);
					}
				}

				// Fully pad all unused input connections of this box cell with S0
				// Fully pad all undriven output connections of this box cell with anonymous wires
				for (auto port_name : r.first->second) {
					auto w = box_module->wire(port_name);
					log_assert(w);
					auto it = cell->connections_.find(port_name);
					if (w->port_input) {
						RTLIL::SigSpec rhs;
						if (it != cell->connections_.end()) {
							if (GetSize(it->second) < GetSize(w))
								it->second.append(RTLIL::SigSpec(State::S0, GetSize(w)-GetSize(it->second)));
							rhs = it->second;
						}
						else {
							rhs = RTLIL::SigSpec(State::S0, GetSize(w));
							cell->setPort(port_name, rhs);
						}

						for (auto b : rhs) {
							SigBit I = sigmap(b);
							if (b == RTLIL::Sx)
								b = State::S0;
							else if (I != b) {
								if (I == RTLIL::Sx)
									alias_map[b] = State::S0;
								else
									alias_map[b] = I;
							}
							co_bits.emplace_back(b);
							unused_bits.erase(I);
						}
					}
					if (w->port_output) {
						RTLIL::SigSpec rhs;
						auto it = cell->connections_.find(w->name);
						if (it != cell->connections_.end()) {
							if (GetSize(it->second) < GetSize(w))
								it->second.append(module->addWire(NEW_ID, GetSize(w)-GetSize(it->second)));
							rhs = it->second;
						}
						else {
							Wire *wire = module->addWire(NEW_ID, GetSize(w));
							if (blackbox)
								wire->set_bool_attribute(ID(abc9_padding));
							rhs = wire;
							cell->setPort(port_name, rhs);
						}

						for (const auto &b : rhs.bits()) {
							SigBit O = sigmap(b);
							if (O != b)
								alias_map[O] = b;
<<<<<<< HEAD
							input_bits.erase(O);
=======
							ci_bits.emplace_back(b);
>>>>>>> 6e866030
							undriven_bits.erase(O);
						}
					}
				}

<<<<<<< HEAD
				// Connect <cell>.$abc9_currQ (inserted by abc9_map.v) as an input to the flop box
				if (box_module->get_bool_attribute("\\abc9_flop")) {
					SigSpec rhs = module->wire(stringf("%s.$abc9_currQ", cell->name.c_str()));
					if (rhs.empty())
						log_error("'%s.$abc9_currQ' is not a wire present in module '%s'.\n", log_id(cell), log_id(module));
=======
				// Connect <cell>.abc9_ff.Q (inserted by abc9_map.v) as the last input to the flop box
				if (box_module->get_bool_attribute("\\abc9_flop")) {
					SigSpec rhs = module->wire(stringf("%s.abc9_ff.Q", cell->name.c_str()));
					if (rhs.empty())
						log_error("'%s.abc9_ff.Q' is not a wire present in module '%s'.\n", log_id(cell), log_id(module));
>>>>>>> 6e866030

					for (auto b : rhs) {
						SigBit I = sigmap(b);
						if (b == RTLIL::Sx)
							b = State::S0;
						else if (I != b) {
							if (I == RTLIL::Sx)
								alias_map[b] = State::S0;
							else
								alias_map[b] = I;
						}
						co_bits.emplace_back(b);
						unused_bits.erase(I);
					}
				}

				box_list.emplace_back(cell);
			}

			// TODO: Free memory from toposort, bit_drivers, bit_users
		}

		for (auto bit : input_bits)
<<<<<<< HEAD
			undriven_bits.erase(bit);
=======
			undriven_bits.erase(sigmap(bit));
>>>>>>> 6e866030
		for (auto bit : output_bits)
			unused_bits.erase(sigmap(bit));
		for (auto bit : unused_bits)
			undriven_bits.erase(bit);
<<<<<<< HEAD
		if (!undriven_bits.empty()) {
			for (auto bit : undriven_bits) {
				log_warning("Treating undriven bit %s.%s like $anyseq.\n", log_id(module), log_signal(bit));
				input_bits.insert(bit);
			}
			log_warning("Treating a total of %d undriven bits in %s like $anyseq.\n", GetSize(undriven_bits), log_id(module));
		}

		struct sort_by_port_id {
			bool operator()(const RTLIL::SigBit& a, const RTLIL::SigBit& b) const {
				return a.wire->port_id < b.wire->port_id;
			}
		};
		input_bits.sort(sort_by_port_id());
		output_bits.sort(sort_by_port_id());
		not_map.sort();
		and_map.sort();
=======

		// Make all undriven bits a primary input
		for (auto bit : undriven_bits) {
			input_bits.insert(bit);
			undriven_bits.erase(bit);
		}
>>>>>>> 6e866030

		aig_map[State::S0] = 0;
		aig_map[State::S1] = 1;

		// pool<> iterates in LIFO order...
		for (int i = input_bits.size()-1; i >= 0; i--) {
			const auto &bit = *input_bits.element(i);
			aig_m++, aig_i++;
			log_assert(!aig_map.count(bit));
			aig_map[bit] = 2*aig_m;
		}

		for (const auto &i : ff_bits) {
<<<<<<< HEAD
			const SigBit &bit = i.first;
=======
			const Cell *cell = i.second;
			const SigBit &q = sigmap(cell->getPort("\\Q"));
			aig_m++, aig_i++;
			log_assert(!aig_map.count(q));
			aig_map[q] = 2*aig_m;
		}

		for (auto &bit : ci_bits) {
>>>>>>> 6e866030
			aig_m++, aig_i++;
			log_assert(!aig_map.count(bit));
			aig_map[bit] = 2*aig_m;
		}

		dict<SigBit, int> ff_aig_map;
		for (auto &bit : ci_bits) {
			aig_m++, aig_i++;
			auto r = aig_map.insert(std::make_pair(bit, 2*aig_m));
			if (!r.second)
				ff_aig_map[bit] = 2*aig_m;
		}

		for (auto bit : co_bits) {
			ordered_outputs[bit] = aig_o++;
			aig_outputs.push_back(bit2aig(bit));
		}

<<<<<<< HEAD
		for (auto bit : output_bits) {
=======
		// pool<> iterates in LIFO order...
		for (int i = output_bits.size()-1; i >= 0; i--) {
			const auto &bit = *output_bits.element(i);
>>>>>>> 6e866030
			ordered_outputs[bit] = aig_o++;
			aig_outputs.push_back(bit2aig(bit));
		}

		for (auto &i : ff_bits) {
<<<<<<< HEAD
			const SigBit &bit = i.first;
			aig_o++;
			aig_outputs.push_back(ff_aig_map.at(bit));
=======
			const SigBit &d = i.first;
			aig_o++;
			aig_outputs.push_back(aig_map.at(d));
>>>>>>> 6e866030
		}
	}

	void write_aiger(std::ostream &f, bool ascii_mode)
	{
		int aig_obc = aig_o;
		int aig_obcj = aig_obc;
		int aig_obcjf = aig_obcj;

		log_assert(aig_m == aig_i + aig_l + aig_a);
		log_assert(aig_obcjf == GetSize(aig_outputs));

		f << stringf("%s %d %d %d %d %d", ascii_mode ? "aag" : "aig", aig_m, aig_i, aig_l, aig_o, aig_a);
		f << stringf("\n");

		if (ascii_mode)
		{
			for (int i = 0; i < aig_i; i++)
				f << stringf("%d\n", 2*i+2);

			for (int i = 0; i < aig_obc; i++)
				f << stringf("%d\n", aig_outputs.at(i));

			for (int i = aig_obc; i < aig_obcj; i++)
				f << stringf("1\n");

			for (int i = aig_obc; i < aig_obcj; i++)
				f << stringf("%d\n", aig_outputs.at(i));

			for (int i = aig_obcj; i < aig_obcjf; i++)
				f << stringf("%d\n", aig_outputs.at(i));

			for (int i = 0; i < aig_a; i++)
				f << stringf("%d %d %d\n", 2*(aig_i+aig_l+i)+2, aig_gates.at(i).first, aig_gates.at(i).second);
		}
		else
		{
			for (int i = 0; i < aig_obc; i++)
				f << stringf("%d\n", aig_outputs.at(i));

			for (int i = aig_obc; i < aig_obcj; i++)
				f << stringf("1\n");

			for (int i = aig_obc; i < aig_obcj; i++)
				f << stringf("%d\n", aig_outputs.at(i));

			for (int i = aig_obcj; i < aig_obcjf; i++)
				f << stringf("%d\n", aig_outputs.at(i));

			for (int i = 0; i < aig_a; i++) {
				int lhs = 2*(aig_i+aig_l+i)+2;
				int rhs0 = aig_gates.at(i).first;
				int rhs1 = aig_gates.at(i).second;
				int delta0 = lhs - rhs0;
				int delta1 = rhs0 - rhs1;
				aiger_encode(f, delta0);
				aiger_encode(f, delta1);
			}
		}

		f << "c";

		auto write_buffer = [](std::stringstream &buffer, int i32) {
			int32_t i32_be = to_big_endian(i32);
			buffer.write(reinterpret_cast<const char*>(&i32_be), sizeof(i32_be));
		};
		std::stringstream h_buffer;
		auto write_h_buffer = std::bind(write_buffer, std::ref(h_buffer), std::placeholders::_1);
		write_h_buffer(1);
		log_debug("ciNum = %d\n", GetSize(input_bits) + GetSize(ff_bits) + GetSize(ci_bits));
		write_h_buffer(input_bits.size() + ff_bits.size() + ci_bits.size());
		log_debug("coNum = %d\n", GetSize(output_bits) + GetSize(ff_bits) + GetSize(co_bits));
		write_h_buffer(output_bits.size() + GetSize(ff_bits) + GetSize(co_bits));
		log_debug("piNum = %d\n", GetSize(input_bits) + GetSize(ff_bits));
		write_h_buffer(input_bits.size() + ff_bits.size());
		log_debug("poNum = %d\n", GetSize(output_bits) + GetSize(ff_bits));
		write_h_buffer(output_bits.size() + ff_bits.size());
		log_debug("boxNum = %d\n", GetSize(box_list));
		write_h_buffer(box_list.size());

		auto write_buffer_float = [](std::stringstream &buffer, float f32) {
			buffer.write(reinterpret_cast<const char*>(&f32), sizeof(f32));
		};
		std::stringstream i_buffer;
		auto write_i_buffer = std::bind(write_buffer_float, std::ref(i_buffer), std::placeholders::_1);
		for (auto bit : input_bits)
			write_i_buffer(arrival_times.at(bit, 0));
		//std::stringstream o_buffer;
		//auto write_o_buffer = std::bind(write_buffer_float, std::ref(o_buffer), std::placeholders::_1);
		//for (auto bit : output_bits)
		//	write_o_buffer(0);

		if (!box_list.empty() || !ff_bits.empty()) {
<<<<<<< HEAD
=======
			RTLIL::Module *holes_module = module->design->addModule("$__holes__");
			log_assert(holes_module);

			dict<IdString, Cell*> cell_cache;

			int port_id = 1;
>>>>>>> 6e866030
			int box_count = 0;
			for (auto cell : box_list) {
				RTLIL::Module* orig_box_module = module->design->module(cell->type);
				log_assert(orig_box_module);
				IdString derived_name = orig_box_module->derive(module->design, cell->parameters);
				RTLIL::Module* box_module = module->design->module(derived_name);
<<<<<<< HEAD

				int box_inputs = 0, box_outputs = 0;
				// NB: Assume box_module->ports are sorted alphabetically
				//     (as RTLIL::Module::fixup_ports() would do)
				for (const auto &port_name : box_module->ports) {
					RTLIL::Wire *w = box_module->wire(port_name);
					log_assert(w);
=======
				if (box_module->has_processes())
					Pass::call_on_module(module->design, box_module, "proc");

				auto r = cell_cache.insert(std::make_pair(derived_name, nullptr));
				Cell *holes_cell = r.first->second;
				if (r.second && box_module->get_bool_attribute("\\whitebox")) {
					holes_cell = holes_module->addCell(cell->name, cell->type);
					holes_cell->parameters = cell->parameters;
					r.first->second = holes_cell;
				}

				int box_inputs = 0, box_outputs = 0;
				for (auto port_name : box_ports.at(cell->type)) {
					RTLIL::Wire *w = box_module->wire(port_name);
					log_assert(w);
					RTLIL::Wire *holes_wire;
					RTLIL::SigSpec port_sig;

>>>>>>> 6e866030
					if (w->port_input)
						box_inputs += GetSize(w);
					if (w->port_output)
						box_outputs += GetSize(w);
<<<<<<< HEAD
				}

				// For flops only, create an extra 1-bit input that drives a new wire
				//   called "<cell>.$abc9_currQ" that is used below
				if (box_module->get_bool_attribute("\\abc9_flop"))
					box_inputs++;
=======
						for (int i = 0; i < GetSize(w); i++) {
							if (GetSize(w) == 1)
								holes_wire = holes_module->addWire(stringf("$abc%s.%s", cell->name.c_str(), log_id(w->name)));
							else
								holes_wire = holes_module->addWire(stringf("$abc%s.%s[%d]", cell->name.c_str(), log_id(w->name), i));
							holes_wire->port_output = true;
							holes_wire->port_id = port_id++;
							holes_module->ports.push_back(holes_wire->name);
							if (holes_cell)
								port_sig.append(holes_wire);
							else
								holes_module->connect(holes_wire, State::S0);
						}
					}
					if (!port_sig.empty()) {
						if (r.second)
							holes_cell->setPort(w->name, port_sig);
						else
							holes_module->connect(holes_cell->getPort(w->name), port_sig);
					}
				}

				// For flops only, create an extra 1-bit input that drives a new wire
				//   called "<cell>.abc9_ff.Q" that is used below
				if (box_module->get_bool_attribute("\\abc9_flop")) {
					log_assert(holes_cell);

					box_inputs++;
					Wire *holes_wire = holes_module->wire(stringf("\\i%d", box_inputs));
					if (!holes_wire) {
						holes_wire = holes_module->addWire(stringf("\\i%d", box_inputs));
						holes_wire->port_input = true;
						holes_wire->port_id = port_id++;
						holes_module->ports.push_back(holes_wire->name);
					}
					Wire *w = holes_module->addWire(stringf("%s.abc9_ff.Q", cell->name.c_str()));
					log_assert(w);
					holes_module->connect(w, holes_wire);
				}
>>>>>>> 6e866030

				write_h_buffer(box_inputs);
				write_h_buffer(box_outputs);
				write_h_buffer(box_module->attributes.at("\\abc9_box_id").as_int());
				write_h_buffer(box_count++);
			}

			std::stringstream r_buffer;
			auto write_r_buffer = std::bind(write_buffer, std::ref(r_buffer), std::placeholders::_1);
			log_debug("flopNum = %d\n", GetSize(ff_bits));
			write_r_buffer(ff_bits.size());

			std::stringstream s_buffer;
			auto write_s_buffer = std::bind(write_buffer, std::ref(s_buffer), std::placeholders::_1);
			write_s_buffer(ff_bits.size());

			for (const auto &i : ff_bits) {
<<<<<<< HEAD
				const SigBit &bit = i.first;
				int mergeability = i.second.first;
				log_assert(mergeability > 0);
				write_r_buffer(mergeability);
				int init = i.second.second;
				write_s_buffer(init);
				write_i_buffer(arrival_times.at(bit, 0));
=======
				const SigBit &d = i.first;
				const Cell *cell = i.second;

				int mergeability = cell->attributes.at(ID(abc9_mergeability)).as_int();
				log_assert(mergeability > 0);
				write_r_buffer(mergeability);

				Const init = cell->attributes.at(ID(abc9_init));
				log_assert(GetSize(init) == 1);
				if (init == State::S1)
					write_s_buffer(1);
				else if (init == State::S0)
					write_s_buffer(0);
				else {
					log_assert(init == State::Sx);
					write_s_buffer(0);
				}

				write_i_buffer(arrival_times.at(d, 0));
>>>>>>> 6e866030
				//write_o_buffer(0);
			}

			f << "r";
			std::string buffer_str = r_buffer.str();
			int32_t buffer_size_be = to_big_endian(buffer_str.size());
			f.write(reinterpret_cast<const char*>(&buffer_size_be), sizeof(buffer_size_be));
			f.write(buffer_str.data(), buffer_str.size());

			f << "s";
			buffer_str = s_buffer.str();
			buffer_size_be = to_big_endian(buffer_str.size());
			f.write(reinterpret_cast<const char*>(&buffer_size_be), sizeof(buffer_size_be));
			f.write(buffer_str.data(), buffer_str.size());
<<<<<<< HEAD

			RTLIL::Module *holes_module = module->design->module(stringf("%s$holes", module->name.c_str()));
			log_assert(holes_module);

			for (auto cell : holes_module->cells())
				if (!cell->type.in("$_NOT_", "$_AND_"))
					log_error("Whitebox contents cannot be represented as AIG. Please verify whiteboxes are synthesisable.\n");

			module->design->selection_stack.emplace_back(false);
			module->design->selection().select(holes_module);

			std::stringstream a_buffer;
			XAigerWriter writer(holes_module);
			writer.write_aiger(a_buffer, false /*ascii_mode*/);
=======

			if (holes_module) {
				log_push();

				// NB: fixup_ports() will sort ports by name
				//holes_module->fixup_ports();
				holes_module->check();

				// Cannot techmap/aigmap/check all lib_whitebox-es outside of write_xaiger
				//   since boxes may contain parameters in which case `flatten` would have
				//   created a new $paramod ...
				Pass::call_on_module(holes_module->design, holes_module, "flatten -wb; techmap; aigmap");

				dict<SigSig, SigSig> replace;
				for (auto it = holes_module->cells_.begin(); it != holes_module->cells_.end(); ) {
					auto cell = it->second;
					if (cell->type.in("$_DFF_N_", "$_DFF_NN0_", "$_DFF_NN1_", "$_DFF_NP0_", "$_DFF_NP1_",
								"$_DFF_P_", "$_DFF_PN0_", "$_DFF_PN1", "$_DFF_PP0_", "$_DFF_PP1_")) {
						SigBit D = cell->getPort("\\D");
						SigBit Q = cell->getPort("\\Q");
						// Remove the DFF cell from what needs to be a combinatorial box
						it = holes_module->cells_.erase(it);
						Wire *port;
						if (GetSize(Q.wire) == 1)
							port = holes_module->wire(stringf("$abc%s", Q.wire->name.c_str()));
						else
							port = holes_module->wire(stringf("$abc%s[%d]", Q.wire->name.c_str(), Q.offset));
						log_assert(port);
						// Prepare to replace "assign <port> = DFF.Q;" with "assign <port> = DFF.D;"
						//   in order to extract the combinatorial control logic that feeds the box
						//   (i.e. clock enable, synchronous reset, etc.)
						replace.insert(std::make_pair(SigSig(port,Q), SigSig(port,D)));
						// Since `flatten` above would have created wires named "<cell>.Q",
						//   extract the pre-techmap cell name
						auto pos = Q.wire->name.str().rfind(".");
						log_assert(pos != std::string::npos);
						IdString driver = Q.wire->name.substr(0, pos);
						// And drive the signal that was previously driven by "DFF.Q" (typically
						//   used to implement clock-enable functionality) with the "<cell>.abc9_ff.Q"
						//   wire (which itself is driven an input port) we inserted above
						Wire *currQ = holes_module->wire(stringf("%s.abc9_ff.Q", driver.c_str()));
						log_assert(currQ);
						holes_module->connect(Q, currQ);
						continue;
					}
					else if (!cell->type.in("$_NOT_", "$_AND_"))
						log_error("Whitebox contents cannot be represented as AIG. Please verify whiteboxes are synthesisable.\n");
					++it;
				}

				for (auto &conn : holes_module->connections_) {
					auto it = replace.find(conn);
					if (it != replace.end())
						conn = it->second;
				}

				// Move into a new (temporary) design so that "clean" will only
				// operate (and run checks on) this one module
				RTLIL::Design *holes_design = new RTLIL::Design;
				module->design->modules_.erase(holes_module->name);
				holes_design->add(holes_module);
				Pass::call(holes_design, "opt -purge");

				std::stringstream a_buffer;
				XAigerWriter writer(holes_module);
				writer.write_aiger(a_buffer, false /*ascii_mode*/);
				delete holes_design;
>>>>>>> 6e866030

			module->design->selection_stack.pop_back();

			f << "a";
			buffer_str = a_buffer.str();
			buffer_size_be = to_big_endian(buffer_str.size());
			f.write(reinterpret_cast<const char*>(&buffer_size_be), sizeof(buffer_size_be));
			f.write(buffer_str.data(), buffer_str.size());
		}

		f << "h";
		std::string buffer_str = h_buffer.str();
		int32_t buffer_size_be = to_big_endian(buffer_str.size());
		f.write(reinterpret_cast<const char*>(&buffer_size_be), sizeof(buffer_size_be));
		f.write(buffer_str.data(), buffer_str.size());

		f << "i";
		buffer_str = i_buffer.str();
		buffer_size_be = to_big_endian(buffer_str.size());
		f.write(reinterpret_cast<const char*>(&buffer_size_be), sizeof(buffer_size_be));
		f.write(buffer_str.data(), buffer_str.size());
		//f << "o";
		//buffer_str = o_buffer.str();
		//buffer_size_be = to_big_endian(buffer_str.size());
		//f.write(reinterpret_cast<const char*>(&buffer_size_be), sizeof(buffer_size_be));
		//f.write(buffer_str.data(), buffer_str.size());

		f << stringf("Generated by %s\n", yosys_version_str);

		module->design->scratchpad_set_int("write_xaiger.num_ands", and_map.size());
		module->design->scratchpad_set_int("write_xaiger.num_wires", aig_map.size());
		module->design->scratchpad_set_int("write_xaiger.num_inputs", input_bits.size());
		module->design->scratchpad_set_int("write_xaiger.num_outputs", output_bits.size());
	}

	void write_map(std::ostream &f, bool verbose_map)
	{
		dict<int, string> input_lines;
		dict<int, string> output_lines;
		dict<int, string> wire_lines;

		for (auto wire : module->wires())
		{
			//if (!verbose_map && wire->name[0] == '$')
			//	continue;

			SigSpec sig = sigmap(wire);

			for (int i = 0; i < GetSize(wire); i++)
			{
				RTLIL::SigBit b(wire, i);
				if (input_bits.count(b)) {
					int a = aig_map.at(b);
					log_assert((a & 1) == 0);
					input_lines[a] += stringf("input %d %d %s\n", (a >> 1)-1, i, log_id(wire));
				}

				if (output_bits.count(b)) {
					int o = ordered_outputs.at(b);
					int init = 2;
					output_lines[o] += stringf("output %d %d %s %d\n", o - GetSize(co_bits), i, log_id(wire), init);
					continue;
				}

				if (verbose_map) {
					if (aig_map.count(sig[i]) == 0)
						continue;

					int a = aig_map.at(sig[i]);
					wire_lines[a] += stringf("wire %d %d %s\n", a, i, log_id(wire));
				}
			}
		}

		input_lines.sort();
		for (auto &it : input_lines)
			f << it.second;
		log_assert(input_lines.size() == input_bits.size());

		int box_count = 0;
		for (auto cell : box_list)
			f << stringf("box %d %d %s\n", box_count++, 0, log_id(cell->name));

		output_lines.sort();
		for (auto &it : output_lines)
			f << it.second;
		log_assert(output_lines.size() == output_bits.size());

		wire_lines.sort();
		for (auto &it : wire_lines)
			f << it.second;
	}
};

struct XAigerBackend : public Backend {
	XAigerBackend() : Backend("xaiger", "write design to XAIGER file") { }
	void help() YS_OVERRIDE
	{
		//   |---v---|---v---|---v---|---v---|---v---|---v---|---v---|---v---|---v---|---v---|
		log("\n");
		log("    write_xaiger [options] [filename]\n");
		log("\n");
		log("Write the current design to an XAIGER file. The design must be flattened and\n");
		log("all unsupported cells will be converted into psuedo-inputs and pseudo-outputs.\n");
		log("\n");
		log("    -ascii\n");
		log("        write ASCII version of AIGER format\n");
		log("\n");
		log("    -map <filename>\n");
		log("        write an extra file with port and box symbols\n");
		log("\n");
		log("    -vmap <filename>\n");
		log("        like -map, but more verbose\n");
		log("\n");
	}
	void execute(std::ostream *&f, std::string filename, std::vector<std::string> args, RTLIL::Design *design) YS_OVERRIDE
	{
		bool ascii_mode = false;
		bool verbose_map = false;
		std::string map_filename;

		log_header(design, "Executing XAIGER backend.\n");

		size_t argidx;
		for (argidx = 1; argidx < args.size(); argidx++)
		{
			if (args[argidx] == "-ascii") {
				ascii_mode = true;
				continue;
			}
			if (map_filename.empty() && args[argidx] == "-map" && argidx+1 < args.size()) {
				map_filename = args[++argidx];
				continue;
			}
			if (map_filename.empty() && args[argidx] == "-vmap" && argidx+1 < args.size()) {
				map_filename = args[++argidx];
				verbose_map = true;
				continue;
			}
			break;
		}
		extra_args(f, filename, args, argidx, !ascii_mode);

		Module *top_module = design->top_module();

		if (top_module == nullptr)
			log_error("Can't find top module in current design!\n");

		XAigerWriter writer(top_module);
		writer.write_aiger(*f, ascii_mode);

		if (!map_filename.empty()) {
			std::ofstream mapf;
			mapf.open(map_filename.c_str(), std::ofstream::trunc);
			if (mapf.fail())
				log_error("Can't open file `%s' for writing: %s\n", map_filename.c_str(), strerror(errno));
			writer.write_map(mapf, verbose_map);
		}
	}
} XAigerBackend;

PRIVATE_NAMESPACE_END<|MERGE_RESOLUTION|>--- conflicted
+++ resolved
@@ -82,11 +82,7 @@
 	dict<SigBit, SigBit> not_map, alias_map;
 	dict<SigBit, pair<SigBit, SigBit>> and_map;
 	vector<SigBit> ci_bits, co_bits;
-<<<<<<< HEAD
-	dict<SigBit, std::pair<int,int>> ff_bits;
-=======
 	dict<SigBit, Cell*> ff_bits;
->>>>>>> 6e866030
 	dict<SigBit, float> arrival_times;
 
 	vector<pair<int, int>> aig_gates;
@@ -97,10 +93,7 @@
 	dict<SigBit, int> ordered_outputs;
 
 	vector<Cell*> box_list;
-<<<<<<< HEAD
-=======
 	dict<IdString, std::vector<IdString>> box_ports;
->>>>>>> 6e866030
 
 	int mkgate(int a0, int a1)
 	{
@@ -148,10 +141,6 @@
 	{
 		pool<SigBit> undriven_bits;
 		pool<SigBit> unused_bits;
-<<<<<<< HEAD
-		pool<SigBit> inout_bits;
-=======
->>>>>>> 6e866030
 
 		// promote public wires
 		for (auto wire : module->wires())
@@ -168,16 +157,12 @@
 			if (wire->get_bool_attribute(ID::keep))
 				sigmap.add(wire);
 
-<<<<<<< HEAD
-		for (auto wire : module->wires())
-=======
 		// First, collect all the ports in port_id order
 		//   since module->wires() could be sorted
 		//   alphabetically
 		for (auto port : module->ports) {
 			auto wire = module->wire(port);
 			log_assert(wire);
->>>>>>> 6e866030
 			for (int i = 0; i < GetSize(wire); i++)
 			{
 				SigBit wirebit(wire, i);
@@ -191,29 +176,14 @@
 					continue;
 				}
 
-<<<<<<< HEAD
-				undriven_bits.insert(bit);
-				unused_bits.insert(bit);
-
 				if (wire->port_input)
 					input_bits.insert(bit);
 
-=======
-				if (wire->port_input)
-					input_bits.insert(bit);
-
->>>>>>> 6e866030
 				if (wire->port_output) {
 					if (bit != wirebit)
 						alias_map[wirebit] = bit;
 					output_bits.insert(wirebit);
 				}
-<<<<<<< HEAD
-
-				if (wire->port_input && wire->port_output)
-					inout_bits.insert(wirebit);
-			}
-=======
 			}
 		}
 
@@ -228,14 +198,12 @@
 					unused_bits.insert(bit);
 				}
 			}
->>>>>>> 6e866030
 
 		// TODO: Speed up toposort -- ultimately we care about
 		//       box ordering, but not individual AIG cells
 		dict<SigBit, pool<IdString>> bit_drivers, bit_users;
 		TopoSort<IdString, RTLIL::sort_by_id_str> toposort;
 		bool abc9_box_seen = false;
-		std::vector<Cell*> flop_boxes;
 
 		for (auto cell : module->selected_cells()) {
 			if (cell->type == "$_NOT_")
@@ -267,59 +235,31 @@
 				continue;
 			}
 
-<<<<<<< HEAD
-			if (cell->type == "$__ABC9_FF_")
-=======
 			if (cell->type == "$__ABC9_FF_" &&
                                         // The presence of an abc9_mergeability attribute indicates
                                         //   that we do want to pass this flop to ABC
                                         cell->attributes.count("\\abc9_mergeability"))
->>>>>>> 6e866030
 			{
 				SigBit D = sigmap(cell->getPort("\\D").as_bit());
 				SigBit Q = sigmap(cell->getPort("\\Q").as_bit());
 				unused_bits.erase(D);
 				undriven_bits.erase(Q);
 				alias_map[Q] = D;
-<<<<<<< HEAD
-				auto r = ff_bits.insert(std::make_pair(D, std::make_pair(0, 2)));
-=======
 				auto r YS_ATTRIBUTE(unused) = ff_bits.insert(std::make_pair(D, cell));
->>>>>>> 6e866030
 				log_assert(r.second);
 				continue;
 			}
 
 			RTLIL::Module* inst_module = module->design->module(cell->type);
 			if (inst_module) {
-<<<<<<< HEAD
-				bool abc9_box = inst_module->attributes.count("\\abc9_box_id") && !cell->get_bool_attribute("\\abc9_keep");
-=======
 				bool abc9_box = inst_module->attributes.count("\\abc9_box_id");
 				bool abc9_flop = inst_module->get_bool_attribute("\\abc9_flop");
 				if (abc9_box && cell->get_bool_attribute("\\abc9_keep"))
 					abc9_box = false;
->>>>>>> 6e866030
 
 				for (const auto &conn : cell->connections()) {
 					auto port_wire = inst_module->wire(conn.first);
 
-<<<<<<< HEAD
-					if (port_wire->port_output) {
-						int arrival = 0;
-						auto it = port_wire->attributes.find("\\abc9_arrival");
-						if (it != port_wire->attributes.end()) {
-							if (it->second.flags != 0)
-								log_error("Attribute 'abc9_arrival' on port '%s' of module '%s' is not an integer.\n", log_id(port_wire), log_id(cell->type));
-							arrival = it->second.as_int();
-						}
-						if (arrival)
-							for (auto bit : sigmap(conn.second))
-								arrival_times[bit] = arrival;
-					}
-
-=======
->>>>>>> 6e866030
 					if (abc9_box) {
 						// Ignore inout for the sake of topographical ordering
 						if (port_wire->port_input && !port_wire->port_output)
@@ -328,19 +268,30 @@
 						if (port_wire->port_output)
 							for (auto bit : sigmap(conn.second))
 								bit_drivers[bit].insert(cell->name);
-<<<<<<< HEAD
+
+						if (!abc9_flop)
+							continue;
 					}
-				}
-
-                                if (abc9_box) {
-                                        abc9_box_seen = true;
-
-                                        toposort.node(cell->name);
-
-                                        if (inst_module->attributes.count("\\abc9_flop"))
-                                                flop_boxes.push_back(cell);
-                                        continue;
-                                }
+
+					if (port_wire->port_output) {
+						int arrival = 0;
+						auto it = port_wire->attributes.find("\\abc9_arrival");
+						if (it != port_wire->attributes.end()) {
+							if (it->second.flags != 0)
+								log_error("Attribute 'abc9_arrival' on port '%s' of module '%s' is not an integer.\n", log_id(port_wire), log_id(cell->type));
+							arrival = it->second.as_int();
+						}
+						if (arrival)
+							for (auto bit : sigmap(conn.second))
+								arrival_times[bit] = arrival;
+					}
+				}
+
+				if (abc9_box) {
+					abc9_box_seen = true;
+					toposort.node(cell->name);
+					continue;
+				}
 			}
 
 			bool cell_known = inst_module || cell->known();
@@ -363,123 +314,12 @@
 							output_bits.insert(b);
 						}
 					}
-
-				if (is_output)
-					for (auto b : c.second) {
-						Wire *w = b.wire;
-						if (!w) continue;
-						SigBit O = sigmap(b);
-						if (O != b)
-							alias_map[O] = b;
-						input_bits.insert(O);
-=======
-
-						if (!abc9_flop)
-							continue;
-					}
-
-					if (port_wire->port_output) {
-						int arrival = 0;
-						auto it = port_wire->attributes.find("\\abc9_arrival");
-						if (it != port_wire->attributes.end()) {
-							if (it->second.flags != 0)
-								log_error("Attribute 'abc9_arrival' on port '%s' of module '%s' is not an integer.\n", log_id(port_wire), log_id(cell->type));
-							arrival = it->second.as_int();
-						}
-						if (arrival)
-							for (auto bit : sigmap(conn.second))
-								arrival_times[bit] = arrival;
-					}
-				}
-
-				if (abc9_box) {
-					abc9_box_seen = true;
-					toposort.node(cell->name);
-					continue;
-				}
-			}
-
-			bool cell_known = inst_module || cell->known();
-			for (const auto &c : cell->connections()) {
-				if (c.second.is_fully_const()) continue;
-				auto port_wire = inst_module ? inst_module->wire(c.first) : nullptr;
-				auto is_input = (port_wire && port_wire->port_input) || !cell_known || cell->input(c.first);
-				auto is_output = (port_wire && port_wire->port_output) || !cell_known || cell->output(c.first);
-				if (!is_input && !is_output)
-					log_error("Connection '%s' on cell '%s' (type '%s') not recognised!\n", log_id(c.first), log_id(cell), log_id(cell->type));
-
-				if (is_input)
-					for (auto b : c.second) {
-						Wire *w = b.wire;
-						if (!w) continue;
-						if (!w->port_output || !cell_known) {
-							SigBit I = sigmap(b);
-							if (I != b)
-								alias_map[b] = I;
-							output_bits.insert(b);
-						}
->>>>>>> 6e866030
-					}
 			}
 
 			//log_warning("Unsupported cell type: %s (%s)\n", log_id(cell->type), log_id(cell));
 		}
 
 		if (abc9_box_seen) {
-			dict<IdString, std::pair<IdString,int>> flop_q;
-			for (auto cell : flop_boxes) {
-				auto r = flop_q.insert(std::make_pair(cell->type, std::make_pair(IdString(), 0)));
-				SigBit d;
-				if (r.second) {
-					for (const auto &conn : cell->connections()) {
-						const SigSpec &rhs = conn.second;
-						if (!rhs.is_bit())
-							continue;
-						if (!ff_bits.count(rhs))
-							continue;
-						r.first->second.first = conn.first;
-						Module *inst_module = module->design->module(cell->type);
-						Wire *wire = inst_module->wire(conn.first);
-						log_assert(wire);
-						auto jt = wire->attributes.find("\\abc9_arrival");
-						if (jt != wire->attributes.end()) {
-							if (jt->second.flags != 0)
-								log_error("Attribute 'abc9_arrival' on port '%s' of module '%s' is not an integer.\n", log_id(wire), log_id(cell->type));
-							r.first->second.second = jt->second.as_int();
-						}
-						d = rhs;
-						log_assert(d == sigmap(d));
-						break;
-					}
-				}
-				else
-					d = cell->getPort(r.first->second.first);
-
-				auto &rhs = ff_bits.at(d);
-
-				auto it = cell->attributes.find(ID(abc9_mergeability));
-				log_assert(it != cell->attributes.end());
-				rhs.first = it->second.as_int();
-				cell->attributes.erase(it);
-
-				it = cell->attributes.find(ID(abc9_init));
-				log_assert(it != cell->attributes.end());
-				log_assert(GetSize(it->second) == 1);
-				if (it->second[0] == State::S1)
-					rhs.second = 1;
-				else if (it->second[0] == State::S0)
-					rhs.second = 0;
-				else {
-					log_assert(it->second[0] == State::Sx);
-					rhs.second = 0;
-				}
-				cell->attributes.erase(it);
-
-				auto arrival = r.first->second.second;
-				if (arrival)
-					arrival_times[d] = arrival;
-			}
-
 			for (auto &it : bit_users)
 				if (bit_drivers.count(it.first))
 					for (auto driver_cell : bit_drivers.at(it.first))
@@ -508,8 +348,7 @@
 				log_assert(cell);
 
 				RTLIL::Module* box_module = module->design->module(cell->type);
-				if (!box_module || !box_module->attributes.count("\\abc9_box_id")
-						|| cell->get_bool_attribute("\\abc9_keep"))
+				if (!box_module || !box_module->attributes.count("\\abc9_box_id"))
 					continue;
 
 				bool blackbox = box_module->get_blackbox_attribute(true /* ignore_wb */);
@@ -600,29 +439,17 @@
 							SigBit O = sigmap(b);
 							if (O != b)
 								alias_map[O] = b;
-<<<<<<< HEAD
-							input_bits.erase(O);
-=======
 							ci_bits.emplace_back(b);
->>>>>>> 6e866030
 							undriven_bits.erase(O);
 						}
 					}
 				}
 
-<<<<<<< HEAD
-				// Connect <cell>.$abc9_currQ (inserted by abc9_map.v) as an input to the flop box
-				if (box_module->get_bool_attribute("\\abc9_flop")) {
-					SigSpec rhs = module->wire(stringf("%s.$abc9_currQ", cell->name.c_str()));
-					if (rhs.empty())
-						log_error("'%s.$abc9_currQ' is not a wire present in module '%s'.\n", log_id(cell), log_id(module));
-=======
 				// Connect <cell>.abc9_ff.Q (inserted by abc9_map.v) as the last input to the flop box
 				if (box_module->get_bool_attribute("\\abc9_flop")) {
 					SigSpec rhs = module->wire(stringf("%s.abc9_ff.Q", cell->name.c_str()));
 					if (rhs.empty())
 						log_error("'%s.abc9_ff.Q' is not a wire present in module '%s'.\n", log_id(cell), log_id(module));
->>>>>>> 6e866030
 
 					for (auto b : rhs) {
 						SigBit I = sigmap(b);
@@ -646,41 +473,17 @@
 		}
 
 		for (auto bit : input_bits)
-<<<<<<< HEAD
 			undriven_bits.erase(bit);
-=======
-			undriven_bits.erase(sigmap(bit));
->>>>>>> 6e866030
 		for (auto bit : output_bits)
 			unused_bits.erase(sigmap(bit));
 		for (auto bit : unused_bits)
 			undriven_bits.erase(bit);
-<<<<<<< HEAD
-		if (!undriven_bits.empty()) {
-			for (auto bit : undriven_bits) {
-				log_warning("Treating undriven bit %s.%s like $anyseq.\n", log_id(module), log_signal(bit));
-				input_bits.insert(bit);
-			}
-			log_warning("Treating a total of %d undriven bits in %s like $anyseq.\n", GetSize(undriven_bits), log_id(module));
-		}
-
-		struct sort_by_port_id {
-			bool operator()(const RTLIL::SigBit& a, const RTLIL::SigBit& b) const {
-				return a.wire->port_id < b.wire->port_id;
-			}
-		};
-		input_bits.sort(sort_by_port_id());
-		output_bits.sort(sort_by_port_id());
-		not_map.sort();
-		and_map.sort();
-=======
 
 		// Make all undriven bits a primary input
 		for (auto bit : undriven_bits) {
 			input_bits.insert(bit);
 			undriven_bits.erase(bit);
 		}
->>>>>>> 6e866030
 
 		aig_map[State::S0] = 0;
 		aig_map[State::S1] = 1;
@@ -694,9 +497,6 @@
 		}
 
 		for (const auto &i : ff_bits) {
-<<<<<<< HEAD
-			const SigBit &bit = i.first;
-=======
 			const Cell *cell = i.second;
 			const SigBit &q = sigmap(cell->getPort("\\Q"));
 			aig_m++, aig_i++;
@@ -705,46 +505,27 @@
 		}
 
 		for (auto &bit : ci_bits) {
->>>>>>> 6e866030
 			aig_m++, aig_i++;
 			log_assert(!aig_map.count(bit));
 			aig_map[bit] = 2*aig_m;
 		}
 
-		dict<SigBit, int> ff_aig_map;
-		for (auto &bit : ci_bits) {
-			aig_m++, aig_i++;
-			auto r = aig_map.insert(std::make_pair(bit, 2*aig_m));
-			if (!r.second)
-				ff_aig_map[bit] = 2*aig_m;
-		}
-
 		for (auto bit : co_bits) {
 			ordered_outputs[bit] = aig_o++;
 			aig_outputs.push_back(bit2aig(bit));
 		}
 
-<<<<<<< HEAD
-		for (auto bit : output_bits) {
-=======
 		// pool<> iterates in LIFO order...
 		for (int i = output_bits.size()-1; i >= 0; i--) {
 			const auto &bit = *output_bits.element(i);
->>>>>>> 6e866030
 			ordered_outputs[bit] = aig_o++;
 			aig_outputs.push_back(bit2aig(bit));
 		}
 
 		for (auto &i : ff_bits) {
-<<<<<<< HEAD
-			const SigBit &bit = i.first;
-			aig_o++;
-			aig_outputs.push_back(ff_aig_map.at(bit));
-=======
 			const SigBit &d = i.first;
 			aig_o++;
 			aig_outputs.push_back(aig_map.at(d));
->>>>>>> 6e866030
 		}
 	}
 
@@ -838,101 +619,26 @@
 		//	write_o_buffer(0);
 
 		if (!box_list.empty() || !ff_bits.empty()) {
-<<<<<<< HEAD
-=======
-			RTLIL::Module *holes_module = module->design->addModule("$__holes__");
-			log_assert(holes_module);
-
-			dict<IdString, Cell*> cell_cache;
-
-			int port_id = 1;
->>>>>>> 6e866030
 			int box_count = 0;
 			for (auto cell : box_list) {
 				RTLIL::Module* orig_box_module = module->design->module(cell->type);
 				log_assert(orig_box_module);
 				IdString derived_name = orig_box_module->derive(module->design, cell->parameters);
 				RTLIL::Module* box_module = module->design->module(derived_name);
-<<<<<<< HEAD
-
-				int box_inputs = 0, box_outputs = 0;
-				// NB: Assume box_module->ports are sorted alphabetically
-				//     (as RTLIL::Module::fixup_ports() would do)
-				for (const auto &port_name : box_module->ports) {
-					RTLIL::Wire *w = box_module->wire(port_name);
-					log_assert(w);
-=======
-				if (box_module->has_processes())
-					Pass::call_on_module(module->design, box_module, "proc");
-
-				auto r = cell_cache.insert(std::make_pair(derived_name, nullptr));
-				Cell *holes_cell = r.first->second;
-				if (r.second && box_module->get_bool_attribute("\\whitebox")) {
-					holes_cell = holes_module->addCell(cell->name, cell->type);
-					holes_cell->parameters = cell->parameters;
-					r.first->second = holes_cell;
-				}
 
 				int box_inputs = 0, box_outputs = 0;
 				for (auto port_name : box_ports.at(cell->type)) {
 					RTLIL::Wire *w = box_module->wire(port_name);
 					log_assert(w);
-					RTLIL::Wire *holes_wire;
-					RTLIL::SigSpec port_sig;
-
->>>>>>> 6e866030
 					if (w->port_input)
 						box_inputs += GetSize(w);
 					if (w->port_output)
 						box_outputs += GetSize(w);
-<<<<<<< HEAD
-				}
-
-				// For flops only, create an extra 1-bit input that drives a new wire
-				//   called "<cell>.$abc9_currQ" that is used below
+				}
+
+				// For flops only, create an extra 1-bit input for abc9_ff.Q
 				if (box_module->get_bool_attribute("\\abc9_flop"))
 					box_inputs++;
-=======
-						for (int i = 0; i < GetSize(w); i++) {
-							if (GetSize(w) == 1)
-								holes_wire = holes_module->addWire(stringf("$abc%s.%s", cell->name.c_str(), log_id(w->name)));
-							else
-								holes_wire = holes_module->addWire(stringf("$abc%s.%s[%d]", cell->name.c_str(), log_id(w->name), i));
-							holes_wire->port_output = true;
-							holes_wire->port_id = port_id++;
-							holes_module->ports.push_back(holes_wire->name);
-							if (holes_cell)
-								port_sig.append(holes_wire);
-							else
-								holes_module->connect(holes_wire, State::S0);
-						}
-					}
-					if (!port_sig.empty()) {
-						if (r.second)
-							holes_cell->setPort(w->name, port_sig);
-						else
-							holes_module->connect(holes_cell->getPort(w->name), port_sig);
-					}
-				}
-
-				// For flops only, create an extra 1-bit input that drives a new wire
-				//   called "<cell>.abc9_ff.Q" that is used below
-				if (box_module->get_bool_attribute("\\abc9_flop")) {
-					log_assert(holes_cell);
-
-					box_inputs++;
-					Wire *holes_wire = holes_module->wire(stringf("\\i%d", box_inputs));
-					if (!holes_wire) {
-						holes_wire = holes_module->addWire(stringf("\\i%d", box_inputs));
-						holes_wire->port_input = true;
-						holes_wire->port_id = port_id++;
-						holes_module->ports.push_back(holes_wire->name);
-					}
-					Wire *w = holes_module->addWire(stringf("%s.abc9_ff.Q", cell->name.c_str()));
-					log_assert(w);
-					holes_module->connect(w, holes_wire);
-				}
->>>>>>> 6e866030
 
 				write_h_buffer(box_inputs);
 				write_h_buffer(box_outputs);
@@ -950,15 +656,6 @@
 			write_s_buffer(ff_bits.size());
 
 			for (const auto &i : ff_bits) {
-<<<<<<< HEAD
-				const SigBit &bit = i.first;
-				int mergeability = i.second.first;
-				log_assert(mergeability > 0);
-				write_r_buffer(mergeability);
-				int init = i.second.second;
-				write_s_buffer(init);
-				write_i_buffer(arrival_times.at(bit, 0));
-=======
 				const SigBit &d = i.first;
 				const Cell *cell = i.second;
 
@@ -978,7 +675,6 @@
 				}
 
 				write_i_buffer(arrival_times.at(d, 0));
->>>>>>> 6e866030
 				//write_o_buffer(0);
 			}
 
@@ -993,7 +689,6 @@
 			buffer_size_be = to_big_endian(buffer_str.size());
 			f.write(reinterpret_cast<const char*>(&buffer_size_be), sizeof(buffer_size_be));
 			f.write(buffer_str.data(), buffer_str.size());
-<<<<<<< HEAD
 
 			RTLIL::Module *holes_module = module->design->module(stringf("%s$holes", module->name.c_str()));
 			log_assert(holes_module);
@@ -1008,75 +703,6 @@
 			std::stringstream a_buffer;
 			XAigerWriter writer(holes_module);
 			writer.write_aiger(a_buffer, false /*ascii_mode*/);
-=======
-
-			if (holes_module) {
-				log_push();
-
-				// NB: fixup_ports() will sort ports by name
-				//holes_module->fixup_ports();
-				holes_module->check();
-
-				// Cannot techmap/aigmap/check all lib_whitebox-es outside of write_xaiger
-				//   since boxes may contain parameters in which case `flatten` would have
-				//   created a new $paramod ...
-				Pass::call_on_module(holes_module->design, holes_module, "flatten -wb; techmap; aigmap");
-
-				dict<SigSig, SigSig> replace;
-				for (auto it = holes_module->cells_.begin(); it != holes_module->cells_.end(); ) {
-					auto cell = it->second;
-					if (cell->type.in("$_DFF_N_", "$_DFF_NN0_", "$_DFF_NN1_", "$_DFF_NP0_", "$_DFF_NP1_",
-								"$_DFF_P_", "$_DFF_PN0_", "$_DFF_PN1", "$_DFF_PP0_", "$_DFF_PP1_")) {
-						SigBit D = cell->getPort("\\D");
-						SigBit Q = cell->getPort("\\Q");
-						// Remove the DFF cell from what needs to be a combinatorial box
-						it = holes_module->cells_.erase(it);
-						Wire *port;
-						if (GetSize(Q.wire) == 1)
-							port = holes_module->wire(stringf("$abc%s", Q.wire->name.c_str()));
-						else
-							port = holes_module->wire(stringf("$abc%s[%d]", Q.wire->name.c_str(), Q.offset));
-						log_assert(port);
-						// Prepare to replace "assign <port> = DFF.Q;" with "assign <port> = DFF.D;"
-						//   in order to extract the combinatorial control logic that feeds the box
-						//   (i.e. clock enable, synchronous reset, etc.)
-						replace.insert(std::make_pair(SigSig(port,Q), SigSig(port,D)));
-						// Since `flatten` above would have created wires named "<cell>.Q",
-						//   extract the pre-techmap cell name
-						auto pos = Q.wire->name.str().rfind(".");
-						log_assert(pos != std::string::npos);
-						IdString driver = Q.wire->name.substr(0, pos);
-						// And drive the signal that was previously driven by "DFF.Q" (typically
-						//   used to implement clock-enable functionality) with the "<cell>.abc9_ff.Q"
-						//   wire (which itself is driven an input port) we inserted above
-						Wire *currQ = holes_module->wire(stringf("%s.abc9_ff.Q", driver.c_str()));
-						log_assert(currQ);
-						holes_module->connect(Q, currQ);
-						continue;
-					}
-					else if (!cell->type.in("$_NOT_", "$_AND_"))
-						log_error("Whitebox contents cannot be represented as AIG. Please verify whiteboxes are synthesisable.\n");
-					++it;
-				}
-
-				for (auto &conn : holes_module->connections_) {
-					auto it = replace.find(conn);
-					if (it != replace.end())
-						conn = it->second;
-				}
-
-				// Move into a new (temporary) design so that "clean" will only
-				// operate (and run checks on) this one module
-				RTLIL::Design *holes_design = new RTLIL::Design;
-				module->design->modules_.erase(holes_module->name);
-				holes_design->add(holes_module);
-				Pass::call(holes_design, "opt -purge");
-
-				std::stringstream a_buffer;
-				XAigerWriter writer(holes_module);
-				writer.write_aiger(a_buffer, false /*ascii_mode*/);
-				delete holes_design;
->>>>>>> 6e866030
 
 			module->design->selection_stack.pop_back();
 
